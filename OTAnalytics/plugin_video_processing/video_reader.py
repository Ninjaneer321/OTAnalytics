from datetime import timedelta
from math import floor
from pathlib import Path

from moviepy.video.io.VideoFileClip import VideoFileClip
from PIL import Image

from OTAnalytics.domain.track import PilImage, TrackImage
from OTAnalytics.domain.video import VideoReader

GRAYSCALE = "L"


class InvalidVideoError(Exception):
    pass


class FrameDoesNotExistError(Exception):
    pass


class MoviepyVideoReader(VideoReader):
    def get_frame(self, video_path: Path, index: int) -> TrackImage:
        """Get image of video at `frame`.

        Args:
            video_path (Path): path to the video_path.
            index (int): the frame of the video to get.

        Raises:
            FrameDoesNotExistError: if frame does not exist.

        Returns:
            ndarray: the image as an multi-dimensional array.
        """
        clip = self.__get_clip(video_path)
        found = None
        max_frames = clip.fps * clip.duration
        frame_to_load = min(index, max_frames)
        found = clip.get_frame(frame_to_load / clip.fps)
        clip.close()
        return PilImage(Image.fromarray(found))

    def __get_clip(self, video_path: Path) -> VideoFileClip:
        try:
            return VideoFileClip(str(video_path.absolute()))
        except IOError as e:
            raise InvalidVideoError(f"{str(video_path)} is not a valid video") from e
<<<<<<< HEAD

    def get_frame_number_for(self, video_path: Path, delta: timedelta) -> int:
        clip = self.__get_clip(video_path)
        return floor(clip.fps * delta.total_seconds())
=======
        found = None
        for frame_no, np_frame in enumerate(clip.iter_frames()):
            if frame_no == index:
                found = np_frame
                break
        clip.close()
        if found is None:
            raise FrameDoesNotExistError(f"frame number '{index}' does not exist")
        return PilImage(Image.fromarray(found).convert(GRAYSCALE))
>>>>>>> 5d781aab
<|MERGE_RESOLUTION|>--- conflicted
+++ resolved
@@ -39,26 +39,14 @@
         frame_to_load = min(index, max_frames)
         found = clip.get_frame(frame_to_load / clip.fps)
         clip.close()
-        return PilImage(Image.fromarray(found))
+        return PilImage(Image.fromarray(found).convert(GRAYSCALE))
 
     def __get_clip(self, video_path: Path) -> VideoFileClip:
         try:
             return VideoFileClip(str(video_path.absolute()))
         except IOError as e:
             raise InvalidVideoError(f"{str(video_path)} is not a valid video") from e
-<<<<<<< HEAD
 
     def get_frame_number_for(self, video_path: Path, delta: timedelta) -> int:
         clip = self.__get_clip(video_path)
-        return floor(clip.fps * delta.total_seconds())
-=======
-        found = None
-        for frame_no, np_frame in enumerate(clip.iter_frames()):
-            if frame_no == index:
-                found = np_frame
-                break
-        clip.close()
-        if found is None:
-            raise FrameDoesNotExistError(f"frame number '{index}' does not exist")
-        return PilImage(Image.fromarray(found).convert(GRAYSCALE))
->>>>>>> 5d781aab
+        return floor(clip.fps * delta.total_seconds())