--- conflicted
+++ resolved
@@ -509,14 +509,10 @@
 
     def cut_with_section(
         self, section: Section, offset: RelativeOffsetCoordinate
-<<<<<<< HEAD
     ) -> tuple["PythonTrackDataset", set[TrackId]]:
-=======
-    ) -> tuple[TrackDataset, set[TrackId]]:
         if len(self) == 0:
             logger().info("No tracks to cut")
             return self, set()
->>>>>>> 61be7abd
         shapely_mapper = ShapelyMapper()
 
         section_geometry = shapely_mapper.map_coordinates_to_line_string(
