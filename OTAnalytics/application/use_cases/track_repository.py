--- conflicted
+++ resolved
@@ -1,11 +1,7 @@
 from pathlib import Path
 from typing import Iterable
 
-<<<<<<< HEAD
-from OTAnalytics.domain.track import Track, TrackId, TrackRepository
-=======
-from OTAnalytics.domain.track import Track, TrackFileRepository, TrackRepository
->>>>>>> 5a4a14ee
+from OTAnalytics.domain.track import Track, TrackFileRepository, TrackId, TrackRepository
 
 
 class GetAllTracks:
