from typing import Optional

from OTAnalytics.domain.event import (
    Event,
    EventType,
    SceneEventBuilder,
    SectionEventBuilder,
)
from OTAnalytics.domain.intersect import Intersector
from OTAnalytics.domain.section import Section
from OTAnalytics.domain.track import Track


class SectionActionDetector:
    """Detect when a track enters or leaves a section and generate events.

    A track enters or leaves a section when they intersect.

    Args:
        intersector (Intersector): the intersector
        section_event_builder (SectionEventBuilder): the section event builder
    """

    def __init__(
        self, intersector: Intersector, section_event_builder: SectionEventBuilder
    ) -> None:
        self.intersector = intersector
        self.section_event_builder = section_event_builder

    def detect_enter_actions(
        self,
        sections: list[Section],
        tracks: list[Track],
    ) -> list[Event]:
        """Detect if tracks enter sections.

        Args:
            sections (list[Section]): the sections
            tracks (list[Track]): the tracks

        Returns:
            list[Event]: the events if tracks do enter any of the sections.
                Otherwise `None`.
        """
        event_list: list[Event] = []
        for section in sections:
            for track in tracks:
                enter_event = self._detect_enter(section, track)
                if enter_event:
                    event_list.extend(enter_event)

        return event_list

    def detect_leave_actions(
        self,
        sections: list[Section],
        tracks: list[Track],
    ) -> list[Event]:
        """Detect if tracks leave sections.

        Args:
            sections (list[Section]): the sections
            tracks (list[Track]): the tracks

        Returns:
            list[Event]: the event if tracks do leave any of the sections.
                Otherwise `None`.
        """
        raise NotImplementedError

    def _detect_enter(self, section: Section, track: Track) -> Optional[list[Event]]:
        """Detect when a track enters a section.

        Args:
            sections (Section): the section
            track (Track): the track

        Returns:
            list[Event]: the event if a track enters a section.
                Otherwise `None`.
        """
        self.section_event_builder.add_section_id(section.id)
        self.section_event_builder.add_event_type(EventType.SECTION_ENTER)
        self.section_event_builder.add_direction_vector(
            detection_1=track.detections[0], detection_2=track.detections[-1]
        )
        events: Optional[list[Event]] = self.intersector.intersect(
            track, event_builder=self.section_event_builder
        )

        if events:
            return events
        return None

    def _detect_leave(self, section: Section, track: Track) -> Optional[Event]:
        """Detect when a track leaves a section.

        Args:
            sections (Section): the section
            tracks (Track): the track

        Returns:
            list[Event]: the event if a track leaves a section.
                Otherwise `None`.
        """
<<<<<<< HEAD
        raise NotImplementedError


class SceneActionDetector:
    """Detect when a road user enters or leaves the scene.

    Args:
        scene_event_builder (SceneEventBuilder): the builder to build scene events
    """

    def __init__(self, scene_event_builder: SceneEventBuilder) -> None:
        self._event_builder = scene_event_builder

    def detect_enter_scene(self, track: Track) -> Event:
        """Detect the first time a road user enters the  scene.

        Args:
            tracks (list[Track]): the track associated with the road user

        Returns:
            list[Event]: the enter scene event
        """

        self._event_builder.add_event_type(EventType.ENTER_SCENE)
        self._event_builder.add_direction_vector(
            track.detections[0], track.detections[-1]
        )
        first_detection = track.detections[0]
        scene_enter_event = self._event_builder.create_event(first_detection)
        return scene_enter_event

    def detect_leave_scene(self, track: Track) -> Event:
        """Detect the last time before a road user leaves the  scene.

        Args:
            tracks (list[Track]): the track associated with the road user

        Returns:
            list[Event]: the leave scene event
        """
        self._event_builder.add_direction_vector(
            track.detections[0], track.detections[-1]
        )
        self._event_builder.add_event_type(EventType.LEAVE_SCENE)
        first_detection = track.detections[-1]
        leave_scene_event = self._event_builder.create_event(first_detection)
        return leave_scene_event


class EventRepository:
    """The repository to store events."""

    def __init__(self) -> None:
        self.events: list[Event] = []

    def add(self, event: Event) -> None:
        """Add an event to the repository.

        Args:
            event (Event): the event to add
        """
        self.events.append(event)

    def add_all(self, events: Iterable[Event]) -> None:
        """Add multiple events at once to the repository.

        Args:
            events (Iterable[Event]): the events
        """
        self.events.extend(events)

    def get_all(self) -> Iterable[Event]:
        """Get all events stored in the repository.

        Returns:
            Iterable[Event]: the events
        """
        return self.events
=======
        raise NotImplementedError
>>>>>>> 727f9289
<|MERGE_RESOLUTION|>--- conflicted
+++ resolved
@@ -103,7 +103,6 @@
             list[Event]: the event if a track leaves a section.
                 Otherwise `None`.
         """
-<<<<<<< HEAD
         raise NotImplementedError
 
 
@@ -150,38 +149,4 @@
         self._event_builder.add_event_type(EventType.LEAVE_SCENE)
         first_detection = track.detections[-1]
         leave_scene_event = self._event_builder.create_event(first_detection)
-        return leave_scene_event
-
-
-class EventRepository:
-    """The repository to store events."""
-
-    def __init__(self) -> None:
-        self.events: list[Event] = []
-
-    def add(self, event: Event) -> None:
-        """Add an event to the repository.
-
-        Args:
-            event (Event): the event to add
-        """
-        self.events.append(event)
-
-    def add_all(self, events: Iterable[Event]) -> None:
-        """Add multiple events at once to the repository.
-
-        Args:
-            events (Iterable[Event]): the events
-        """
-        self.events.extend(events)
-
-    def get_all(self) -> Iterable[Event]:
-        """Get all events stored in the repository.
-
-        Returns:
-            Iterable[Event]: the events
-        """
-        return self.events
-=======
-        raise NotImplementedError
->>>>>>> 727f9289
+        return leave_scene_event