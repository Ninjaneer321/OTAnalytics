--- conflicted
+++ resolved
@@ -26,16 +26,12 @@
 from OTAnalytics.application.use_cases.flow_repository import AddFlow
 from OTAnalytics.application.use_cases.generate_flows import GenerateFlows
 from OTAnalytics.application.use_cases.load_otflow import LoadOtflow
-<<<<<<< HEAD
+from OTAnalytics.application.use_cases.load_track_files import LoadTrackFiles
 from OTAnalytics.application.use_cases.section_repository import (
     AddSection,
     GetSectionOffset,
     GetSectionsById,
 )
-=======
-from OTAnalytics.application.use_cases.load_track_files import LoadTrackFiles
-from OTAnalytics.application.use_cases.section_repository import AddSection
->>>>>>> bd52faaf
 from OTAnalytics.application.use_cases.start_new_project import StartNewProject
 from OTAnalytics.application.use_cases.track_repository import GetAllTrackFiles
 from OTAnalytics.application.use_cases.update_project import ProjectUpdater
@@ -120,13 +116,10 @@
         self._create_events = create_events
         self._load_otflow = load_otflow
         self._start_new_project = start_new_project
-<<<<<<< HEAD
+        self._load_track_files = load_track_files
         self._get_section_offset = GetSectionOffset(
             GetSectionsById(self._datastore._section_repository)
         )
-=======
-        self._load_track_files = load_track_files
->>>>>>> bd52faaf
 
     def connect_observers(self) -> None:
         """
