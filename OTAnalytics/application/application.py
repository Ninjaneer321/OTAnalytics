--- conflicted
+++ resolved
@@ -12,12 +12,8 @@
     ExportCounts,
     ExportFormat,
 )
-<<<<<<< HEAD
 from OTAnalytics.application.datastore import Datastore, EventListExporter
-=======
-from OTAnalytics.application.datastore import Datastore
 from OTAnalytics.application.generate_flows import GenerateFlows
->>>>>>> ec84d381
 from OTAnalytics.application.state import (
     ActionState,
     FlowState,
