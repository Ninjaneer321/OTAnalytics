--- conflicted
+++ resolved
@@ -2,18 +2,8 @@
 from typing import Callable, Generic, Iterable, Optional, TypeVar
 
 from OTAnalytics.application.datastore import Datastore
-<<<<<<< HEAD
 from OTAnalytics.domain.geometry import RelativeOffsetCoordinate
-from OTAnalytics.domain.section import (
-    Section,
-    SectionId,
-    SectionListObserver,
-    SectionObserver,
-    SectionSubject,
-)
-=======
 from OTAnalytics.domain.section import Section, SectionId, SectionListObserver
->>>>>>> b3555eda
 from OTAnalytics.domain.track import (
     Track,
     TrackId,
