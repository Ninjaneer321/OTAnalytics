--- conflicted
+++ resolved
@@ -356,10 +356,8 @@
         Args:
             sections (list[SectionId]): newly added sections
         """
-<<<<<<< HEAD
-        if not sections:
-            raise IndexError("No section to select")
-        self.selected_section.set(sections[0])
+        section_to_select = sections[0] if sections else None
+        self.selected_section.set(section_to_select)
 
 
 class FlowState(FlowListObserver):
@@ -383,11 +381,6 @@
         if not flows:
             raise IndexError("No flow to select")
         self.selected_flow.set(flows[0])
-=======
-        section_to_select = sections[0] if sections else None
-        self.selected_section.set(section_to_select)
-        self.selected_flow.set(None)
->>>>>>> 2d6a51f0
 
 
 class TracksMetadata(TrackListObserver):
