from abc import ABC, abstractmethod
from typing import Callable, Generic, Optional, TypeVar

from OTAnalytics.application.datastore import Datastore
from OTAnalytics.domain.filter import FilterElement
from OTAnalytics.domain.geometry import RelativeOffsetCoordinate
from OTAnalytics.domain.section import SectionId, SectionListObserver
from OTAnalytics.domain.track import (
    TrackId,
    TrackImage,
    TrackListObserver,
    TrackObserver,
    TrackSubject,
)


class TrackState(TrackListObserver):
    """
    This state represents the currently selected track.
    """

    def __init__(self) -> None:
        self.selected_track: Optional[TrackId] = None
        self.observers: TrackSubject = TrackSubject()

    def register(self, observer: TrackObserver) -> None:
        """
        Listen to changes of the currently selected track.

        Args:
            observer (TrackObserver): listener to be notified about changes
        """
        self.observers.register(observer)

    def select(self, track_id: TrackId) -> None:
        """
        Select the given track.

        Args:
            track_id (TrackId): track to be selected
        """
        if self.selected_track != track_id:
            self.selected_track = track_id
            self._notify_observers()

    def _notify_observers(self) -> None:
        """
        Notify observers about the currently selected track.
        """
        self.observers.notify(self.selected_track)

    def notify_tracks(self, tracks: list[TrackId]) -> None:
        """
        Notify the state about changes in the track list.

        Args:
            tracks (list[TrackId]): newly added tracks

        Raises:
            IndexError: if the list of tracks is empty
        """
        if not tracks:
            raise IndexError("No tracks to select")
        self.select(tracks[0])


VALUE = TypeVar("VALUE")


class Subject(Generic[VALUE]):
    """
    Helper class to handle and notify observers
    """

    def __init__(self) -> None:
        self.observers: set[Callable[[VALUE], None]] = set()

    def register(self, observer: Callable[[VALUE], None]) -> None:
        """
        Listen to events.

        Args:
            observer (Observer[VALUE]): listener to add
        """
        self.observers.add(observer)

    def notify(self, value: VALUE) -> None:
        """
        Notifies observers about the changed value.

        Args:
            value (Optional[VALUE]): changed value
        """
        [observer(value) for observer in self.observers]


class ObservableProperty(Generic[VALUE]):
    """
    Represents a property of the given type that informs its observers about
    changes.
    """

    def __init__(self, default: VALUE) -> None:
        self._property: VALUE = default
        self._subject: Subject[VALUE] = Subject[VALUE]()

    def register(self, observer: Callable[[VALUE], None]) -> None:
        """
        Listen to property changes.

        Args:
            observer (Observer[VALUE]): observer to be notified about changes
        """
        self._subject.register(observer)

    def set(self, value: VALUE) -> None:
        """
        Change the current value of the property

        Args:
            value (VALUE): new value to be set
        """
        if self._property != value:
            self._property = value
            self._subject.notify(value)

    def get(self) -> VALUE:
        """
        Get the current value of the property.

        Returns:
            VALUE: current value
        """
        return self._property


class ObservableOptionalProperty(Generic[VALUE]):
    """
    Represents an optional property of the given type that informs its observers about
    changes.
    """

    def __init__(self, default: Optional[VALUE] = None) -> None:
        self._property: Optional[VALUE] = default
        self._subject: Subject[Optional[VALUE]] = Subject[Optional[VALUE]]()

    def register(self, observer: Callable[[Optional[VALUE]], None]) -> None:
        """
        Listen to property changes.

        Args:
            observer (Observer[VALUE]): observer to be notified about changes
        """
        self._subject.register(observer)

    def set(self, value: Optional[VALUE]) -> None:
        """
        Change the current value of the property

        Args:
            value (Optional[VALUE]): new value to be set
        """
        if self._property != value:
            self._property = value
            self._subject.notify(value)

    def get(self) -> Optional[VALUE]:
        """
        Get the current value of the property.

        Returns:
            Optional[VALUE]: current value
        """
        return self._property

    def get_or_default(self, default: VALUE) -> VALUE:
        """
        Get the current value if present. Otherwise return the given default value.

        Args:
            default (VALUE): value to return in absence of the property value

        Returns:
            VALUE: value or default value
        """
        return self._property if self._property else default


class TrackViewState:
    """
    This state represents the information to be shown on the ui.

    Args:
        filter_element_state (FilterElementState): the filter element state
    """

    def __init__(self) -> None:
        self.background_image = ObservableOptionalProperty[TrackImage]()
        self.show_tracks = ObservableOptionalProperty[bool]()
        self.track_offset = ObservableOptionalProperty[RelativeOffsetCoordinate](
            RelativeOffsetCoordinate(0, 0)
        )
<<<<<<< HEAD
        self.filter_element = ObservableProperty[FilterElement](
            FilterElement(None, None, [])
        )
=======
        self.view_width = ObservableProperty[int]()
        self.view_height = ObservableProperty[int]()


class TrackPropertiesUpdater(TrackListObserver):
    """
    This class listens to track changes and updates the width and height of the view
    state.
    """

    def __init__(
        self,
        datastore: Datastore,
        track_view_state: TrackViewState,
    ) -> None:
        self._datastore = datastore
        self._track_view_state = track_view_state

    def notify_tracks(self, tracks: list[TrackId]) -> None:
        if track := next(iter(self._datastore.get_all_tracks())):
            if new_image := self._datastore.get_image_of_track(track.id):
                self._track_view_state.view_width.set(new_image.width())
                self._track_view_state.view_height.set(new_image.height())
>>>>>>> 83014fed


class Plotter(ABC):
    """Abstraction to plot the background image."""

    @abstractmethod
    def plot(self) -> Optional[TrackImage]:
        pass


class TrackImageUpdater(TrackListObserver):
    """
    This class listens to track changes in the repository and updates the background
    image. It takes into account whether the tracks and sections should be shown or not.
    """

    def __init__(
        self,
        datastore: Datastore,
        track_view_state: TrackViewState,
        plotter: Plotter,
    ) -> None:
        self._datastore = datastore
        self._track_view_state = track_view_state
        self._plotter = plotter
        self._track_view_state.show_tracks.register(self._notify_show_tracks)
        self._track_view_state.track_offset.register(self._notify_track_offset)
        self._track_view_state.filter_element.register(self._notify_filter_element)

    def notify_tracks(self, tracks: list[TrackId]) -> None:
        """
        Will notify this object about changes in the track repository.

        Args:
            tracks (list[TrackId]): list of changed track ids

        Raises:
            IndexError: if the list is empty
        """
        if not tracks:
            raise IndexError("No tracks changed")
        self._update_image()

    def _notify_show_tracks(self, show_tracks: Optional[bool]) -> None:
        """
        Will update the image according to changes of the show tracks property.

        Args:
            show_tracks (Optional[bool]): current value
        """
        self._update()

    def _notify_track_offset(self, offset: Optional[RelativeOffsetCoordinate]) -> None:
        """
        Will update the image according to changes of the track offset property.

        Args:
            offset (Optional[RelativeOffsetCoordinate]): current value
        """
        self._update()

    def _notify_filter_element(self, _: FilterElement) -> None:
        """
        Will update the image according to changes of the filter element.

        Args:
            _ (FilterElement): current filter element
        """
        self._update()

    def _update(self) -> None:
        """
        Update the image if at least one track is available.
        """
        self._update_image()

    def _update_image(self) -> None:
        """
        Updates the current background image with or without tracks and sections.

        Args:
            track_id (TrackId): track id used to get the video image
        """
        self._track_view_state.background_image.set(self._plotter.plot())


class SectionState(SectionListObserver):
    """
    This state represents the currently selected section.
    """

    def __init__(self) -> None:
        self.selected_section = ObservableOptionalProperty[SectionId]()
        self.selected_flow = ObservableOptionalProperty[str]()

    def notify_sections(self, sections: list[SectionId]) -> None:
        """
        Notify the state about changes in the section list.

        Args:
            sections (list[SectionId]): newly added sections

        Raises:
            IndexError: if the list of sections is empty
        """
        if not sections:
            raise IndexError("No section to select")
        self.selected_section.set(sections[0])
        self.selected_flow.set(None)<|MERGE_RESOLUTION|>--- conflicted
+++ resolved
@@ -13,6 +13,9 @@
     TrackSubject,
 )
 
+DEFAULT_WIDTH = 800
+DEFAULT_HEIGHT = 600
+
 
 class TrackState(TrackListObserver):
     """
@@ -200,13 +203,11 @@
         self.track_offset = ObservableOptionalProperty[RelativeOffsetCoordinate](
             RelativeOffsetCoordinate(0, 0)
         )
-<<<<<<< HEAD
         self.filter_element = ObservableProperty[FilterElement](
             FilterElement(None, None, [])
         )
-=======
-        self.view_width = ObservableProperty[int]()
-        self.view_height = ObservableProperty[int]()
+        self.view_width = ObservableProperty[int](default=DEFAULT_WIDTH)
+        self.view_height = ObservableProperty[int](default=DEFAULT_HEIGHT)
 
 
 class TrackPropertiesUpdater(TrackListObserver):
@@ -228,7 +229,6 @@
             if new_image := self._datastore.get_image_of_track(track.id):
                 self._track_view_state.view_width.set(new_image.width())
                 self._track_view_state.view_height.set(new_image.height())
->>>>>>> 83014fed
 
 
 class Plotter(ABC):
