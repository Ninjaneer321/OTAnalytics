import platform
from pathlib import Path

LOG_DIR = Path(".logs").absolute()
"""The log save directory."""

GEOMETRY_CACHE_SIZE: int = 20000
<<<<<<< HEAD
CUTTING_SECTION_MARKER: str = "#cut"
=======
DEFAULT_EVENTLIST_SAVE_NAME: str = "events"
DEFAULT_EVENTLIST_FILE_TYPE: str = "otevents"
DEFAULT_TRACK_FILE_TYPE: str = "ottrk"
DEFAULT_SECTIONS_FILE_TYPE: str = "otflow"
>>>>>>> 3191cdb8

OS: str = platform.system()
"""OS OTAnalyitcs is currently running on"""

ON_WINDOWS: bool = OS == "Windows"
"""Wether OS is Windows or not"""

ON_LINUX: bool = OS == "Linux"
"""Wether OS is Linux or not"""

ON_MAC: bool = OS == "Darwin"
"""Wether OS is MacOS or not"""

if not (ON_LINUX or ON_WINDOWS or ON_MAC):
    raise RuntimeError("OTAnalytics is running on an unknown platform")<|MERGE_RESOLUTION|>--- conflicted
+++ resolved
@@ -5,14 +5,11 @@
 """The log save directory."""
 
 GEOMETRY_CACHE_SIZE: int = 20000
-<<<<<<< HEAD
 CUTTING_SECTION_MARKER: str = "#cut"
-=======
 DEFAULT_EVENTLIST_SAVE_NAME: str = "events"
 DEFAULT_EVENTLIST_FILE_TYPE: str = "otevents"
 DEFAULT_TRACK_FILE_TYPE: str = "ottrk"
 DEFAULT_SECTIONS_FILE_TYPE: str = "otflow"
->>>>>>> 3191cdb8
 
 OS: str = platform.system()
 """OS OTAnalyitcs is currently running on"""
