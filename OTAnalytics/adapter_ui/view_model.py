--- conflicted
+++ resolved
@@ -395,7 +395,10 @@
         raise NotImplementedError
 
     @abstractmethod
-<<<<<<< HEAD
+    def export_road_user_assignments(self) -> None:
+        raise NotImplementedError
+
+    @abstractmethod
     def update_svz_metadata(self, metadata: dict) -> None:
         raise NotImplementedError
 
@@ -409,7 +412,4 @@
 
     @abstractmethod
     def set_svz_metadata_frame(self, frame: AbstractFrameSvzMetadata) -> None:
-=======
-    def export_road_user_assignments(self) -> None:
->>>>>>> a3e63c9d
         raise NotImplementedError