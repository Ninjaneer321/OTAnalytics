--- conflicted
+++ resolved
@@ -44,14 +44,14 @@
     TrackId,
     TrackIdProvider,
     TrackImage,
+    W,
+    X,
+    Y,
 )
 from OTAnalytics.domain.track_repository import (
     TrackListObserver,
     TrackRepository,
     TrackRepositoryEvent,
-    W,
-    X,
-    Y,
 )
 from OTAnalytics.plugin_datastore.track_store import PandasTrackDataset
 from OTAnalytics.plugin_filter.dataframe_filter import DataFrameFilterBuilder
@@ -422,11 +422,6 @@
                 ] = current_track.classification
                 prepared.append(detection_dict)
 
-<<<<<<< HEAD
-        if len(prepared) == 0:
-            return DataFrame()
-        return self._sort_tracks(DataFrame(prepared))
-=======
         if not prepared:
             return DataFrame()
 
@@ -434,7 +429,6 @@
         df.index.names = [track.TRACK_ID, track.OCCURRENCE]
 
         return self._sort_tracks(df)
->>>>>>> d68a4d6f
 
     def _sort_tracks(self, track_df: DataFrame) -> DataFrame:
         """Sort the given dataframe by track id and occurrence,
