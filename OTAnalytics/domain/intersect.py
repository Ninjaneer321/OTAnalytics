--- conflicted
+++ resolved
@@ -247,21 +247,20 @@
                 # Subtract by 2n to account for intersection points
                 detection_index = current_idx - 2 * n + 1
                 selected_detection = track.detections[detection_index]
-<<<<<<< HEAD
+                previous_detection = track.detections[detection_index - 1]
+                event_builder.add_direction_vector(
+                    self._calculate_direction_vector(
+                        previous_detection, selected_detection
+                    )
+                )
+
                 selected_detection_coordinate = track_as_geometry.coordinates[
                     detection_index
                 ]
                 event_builder.add_event_coordinate(
                     selected_detection_coordinate.x, selected_detection_coordinate.y
-=======
-                previous_detection = track.detections[detection_index - 1]
-
-                event_builder.add_direction_vector(
-                    self._calculate_direction_vector(
-                        previous_detection, selected_detection
-                    )
->>>>>>> c75a81f7
                 )
+
                 events.append(event_builder.create_event(selected_detection))
                 current_idx += len(splitted_line.coordinates)
         return events
@@ -318,13 +317,11 @@
                 line_section_as_geometry, detection_as_geometry
             )
             if intersects:
-<<<<<<< HEAD
+                event_builder.add_direction_vector(
+                    self._calculate_direction_vector(current_detection, next_detection)
+                )
                 event_builder.add_event_coordinate(
                     next_detection_coordinate.x, next_detection_coordinate.y
-=======
-                event_builder.add_direction_vector(
-                    self._calculate_direction_vector(current_detection, next_detection)
->>>>>>> c75a81f7
                 )
                 events.append(event_builder.create_event(next_detection))
         return events
@@ -392,35 +389,32 @@
 
             event_builder.add_event_type(EventType.SECTION_ENTER)
             event_builder.add_road_user_type(first_detection.classification)
-<<<<<<< HEAD
+            event_builder.add_direction_vector(
+                self._calculate_direction_vector(first_detection, second_detection)
+            )
             event_builder.add_event_coordinate(
                 track_coordinates[0].x, track_coordinates[0].y
-=======
-            event_builder.add_direction_vector(
-                self._calculate_direction_vector(first_detection, second_detection)
->>>>>>> c75a81f7
             )
             event = event_builder.create_event(first_detection)
             events.append(event)
 
         section_currently_entered = track_starts_inside_area
-<<<<<<< HEAD
 
         for current_index, current_detection in enumerate(
             track.detections[1:], start=1
         ):
             entered = section_entered_mask[current_index]
-=======
-        for index, (current_detection, entered) in enumerate(
-            zip(track.detections[1:], mask[1:]), start=1
-        ):
->>>>>>> c75a81f7
             if section_currently_entered == entered:
                 continue
-            prev_detection = track.detections[index - 1]
+            prev_detection = track.detections[current_index - 1]
 
             event_builder.add_direction_vector(
                 self._calculate_direction_vector(prev_detection, current_detection)
+            )
+
+            current_coordinate = track_coordinates[current_index]
+            event_builder.add_event_coordinate(
+                current_coordinate.x, current_coordinate.y
             )
 
             current_coordinate = track_coordinates[current_index]
@@ -437,6 +431,4 @@
             events.append(event)
             section_currently_entered = entered
 
-            pass
-
         return events