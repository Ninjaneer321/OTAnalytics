import bz2
from abc import ABC, abstractmethod
from dataclasses import dataclass, field
from datetime import datetime
from pathlib import Path
<<<<<<< HEAD
from typing import Any, Callable, Iterable, Optional, Tuple
=======
from typing import Any, Iterable, Optional, Sequence, Tuple
>>>>>>> b9e522d5

import ujson

import OTAnalytics.plugin_parser.ottrk_dataformat as ottrk_format
from OTAnalytics import version
from OTAnalytics.application import project
from OTAnalytics.application.datastore import (
    ConfigParser,
    EventListParser,
    FlowParser,
    OtConfig,
    TrackParser,
    TrackVideoParser,
    VideoParser,
)
<<<<<<< HEAD
from OTAnalytics.domain import event, flow, geometry, section
=======
from OTAnalytics.application.project import Project
from OTAnalytics.domain import event, flow, geometry, section, video
>>>>>>> b9e522d5
from OTAnalytics.domain.event import Event, EventType
from OTAnalytics.domain.flow import Flow, FlowId
from OTAnalytics.domain.geometry import Coordinate, RelativeOffsetCoordinate
from OTAnalytics.domain.section import (
    Area,
    LineSection,
    MissingSection,
    Section,
    SectionId,
)
from OTAnalytics.domain.track import (
    BuildTrackWithLessThanNDetectionsError,
    Detection,
    Track,
    TrackClassificationCalculator,
    TrackId,
    TrackImage,
    TrackRepository,
)
from OTAnalytics.domain.video import PATH, SimpleVideo, Video, VideoReader
from OTAnalytics.plugin_parser import dataformat_versions

ENCODING: str = "UTF-8"
METADATA: str = "metadata"
VERSION: str = "version"
SECTION_FORMAT_VERSION: str = "section_file_version"
EVENT_FORMAT_VERSION: str = "event_file_version"

PROJECT: str = "project"


def _parse_bz2(path: Path) -> dict:
    """Parse JSON bz2.

    Args:
        path (Path): Path to bz2 JSON.

    Returns:
        dict: The content of the JSON file.
    """
    with bz2.open(path, "rt", encoding=ENCODING) as file:
        return ujson.load(file)


def _write_bz2(data: dict, path: Path) -> None:
    """Serialize JSON bz2.

    Args:
        dict: The content of the JSON file.
        path (Path): Path to bz2 JSON.
    """
    with bz2.open(path, "wt", encoding=ENCODING) as file:
        ujson.dump(data, file)


def _parse_json(path: Path) -> dict:
    """Parse JSON.

    Args:
        path (Path): Path to JSON.

    Returns:
        dict: The content of the JSON file.
    """
    with open(path, "rt", encoding=ENCODING) as file:
        return ujson.load(file)


def _parse(path: Path) -> dict:
    """Parse file as JSON or bzip2 compressed JSON.

    Args:
        path (Path): Path to file

    Returns:
        dict: The content of the JSON file.
    """
    try:
        return _parse_json(path)
    except UnicodeDecodeError:
        return _parse_bz2(path)


def _write_json(data: dict, path: Path) -> None:
    """Serialize JSON.

    Args:
        dict: The content of the JSON file.
        path (Path): Path to JSON.
    """
    with open(path, "wt", encoding=ENCODING) as file:
        ujson.dump(data, file, indent=4)


def _validate_data(data: dict, attributes: list[str]) -> None:
    """Validate attributes of dictionary.

    Args:
        data (dict): dictionary to validate
        attributes (list[str]): attributes that must exist

    Raises:
        InvalidSectionData: if an attribute is missing
    """
    for attribute in attributes:
        if attribute not in data.keys():
            raise InvalidSectionData(f"{attribute} attribute is missing")


class IncorrectVersionFormat(Exception):
    pass


@dataclass(frozen=True, order=True)
class Version:
    major: int
    minor: int

    @staticmethod
    def from_str(version_string: str) -> "Version":
        splitted = version_string.split(".")
        if len(splitted) < 2:
            message = (
                "Version must contain major and minor separated by '.' "
                + f"but was {version_string}"
            )
            raise IncorrectVersionFormat(message)
        minor = int(splitted[1])
        major = int(splitted[0])
        return Version(major=major, minor=minor)


VERSION_1_0: Version = Version(1, 0)
VERSION_1_1: Version = Version(1, 1)
VERSION_1_2: Version = Version(1, 2)


class DetectionFixer(ABC):
    def __init__(
        self,
        from_otdet_version: Version,
        to_otdet_version: Version,
    ) -> None:
        self._from_otdet_version: Version = from_otdet_version
        self._to_otdet_version: Version = to_otdet_version

    def from_version(self) -> Version:
        return self._from_otdet_version

    def to_version(self) -> Version:
        return self._to_otdet_version

    @abstractmethod
    def fix(self, detection: dict, current_version: Version) -> dict:
        pass


class Version_1_0_to_1_1(DetectionFixer):
    def __init__(self) -> None:
        super().__init__(VERSION_1_0, VERSION_1_0)

    def fix(
        self,
        detection: dict,
        otdet_format_version: Version,
    ) -> dict:
        return self.__fix_bounding_box(detection, otdet_format_version)

    def __fix_bounding_box(
        self,
        detection: dict,
        otdet_format_version: Version,
    ) -> dict:
        """This method fixes different coordinate formats of otdet format version
        <= 1.0.

        Args:
            content (dict): dictionary containing detection information

        Returns:
            dict: fixed dictionary
        """
        x_input = detection[ottrk_format.X]
        y_input = detection[ottrk_format.Y]
        w = detection[ottrk_format.W]
        h = detection[ottrk_format.H]
        if otdet_format_version <= self.to_version():
            x = x_input - w / 2
            y = y_input - h / 2
            detection[ottrk_format.X] = x
            detection[ottrk_format.Y] = y
        return detection


class Version_1_1_To_1_2(DetectionFixer):
    def __init__(self) -> None:
        super().__init__(VERSION_1_0, VERSION_1_2)

    def fix(self, detection: dict, current_version: Version) -> dict:
        return self.__fix_occurrence(detection, current_version)

    def __fix_occurrence(self, detection: dict, otdet_format_version: Version) -> dict:
        """This method converts the old datetime format of otdet format version
        <= 1.1.

        Args:
            content (dict): dictionary containing detection information

        Returns:
            dict: fixed dictionary
        """
        if otdet_format_version <= Version(1, 1):
            occurrence = datetime.strptime(
                detection[ottrk_format.OCCURRENCE], ottrk_format.DATE_FORMAT
            )
            detection[ottrk_format.OCCURRENCE] = str(occurrence.timestamp())
        return detection


ALL_FIXES = [Version_1_0_to_1_1(), Version_1_1_To_1_2()]


class OttrkFormatFixer:
    def __init__(self, detection_fixes: list[DetectionFixer] = ALL_FIXES) -> None:
        self._detection_fixes: list[DetectionFixer] = detection_fixes

    def fix(self, content: dict) -> dict:
        """Fix formate changes from older ottrk and otdet format versions to the
        current version.

        Args:
            content (dict): ottrk file content

        Returns:
            dict: fixed ottrk file content
        """
        version = self.__parse_otdet_version(content)
        return self.__fix_detections(content, version)

    def __parse_otdet_version(self, content: dict) -> Version:
        """Parse the otdet format version from the input.

        Args:
            content (dict): ottrk file content

        Returns:
            Version: otdet format version
        """
        version = content[ottrk_format.METADATA][ottrk_format.OTDET_VERSION]
        return Version.from_str(version)

    def __fix_detections(self, content: dict, current_otdet_version: Version) -> dict:
        detections = content[ottrk_format.DATA][ottrk_format.DETECTIONS]
        fixed_detections: list[dict] = []
        for detection in detections:
            fixed_detection = detection
            for fixer in self._detection_fixes:
                fixed_detection = fixer.fix(detection, current_otdet_version)
            fixed_detections.append(fixed_detection)
        content[ottrk_format.DATA][ottrk_format.DETECTIONS] = fixed_detections
        return content


class OttrkParser(TrackParser):
    """Parse an ottrk file and convert its contents to our domain objects namely
    `Tracks`.

    Args:
        TrackParser (TrackParser): extends TrackParser interface.
    """

    def __init__(
        self,
        track_classification_calculator: TrackClassificationCalculator,
        track_repository: TrackRepository,
        format_fixer: OttrkFormatFixer = OttrkFormatFixer(),
    ) -> None:
        super().__init__(track_classification_calculator, track_repository)
        self._format_fixer = format_fixer
        self._path_cache: dict[str, Path] = {}

    def parse(self, ottrk_file: Path) -> list[Track]:
        """Parse ottrk file and convert its content to domain level objects namely
        `Track`s.

        Args:
            ottrk_file (Path): the file to

        Returns:
            list[Track]: the tracks.
        """
        ottrk_dict = _parse_bz2(ottrk_file)
        fixed_ottrk = self._format_fixer.fix(ottrk_dict)
        dets_list: list[dict] = fixed_ottrk[ottrk_format.DATA][ottrk_format.DETECTIONS]
        return self._parse_tracks(dets_list)

    def _parse_tracks(self, dets: list[dict]) -> list[Track]:
        """Parse the detections of ottrk located at ottrk["data"]["detections"].

        This method will also sort the detections belonging to a track by their
        occurrence.

        Args:
            dets (list[dict]): the detections in dict format.

        Returns:
            list[Track]: the tracks.
        """
        tracks_dict = self._parse_detections(dets)
        tracks: list[Track] = []
        for track_id, detections in tracks_dict.items():
            existing_detections = self._get_existing_detections(track_id)
            all_detections = existing_detections + detections
            sort_dets_by_occurrence = sorted(
                all_detections, key=lambda det: det.occurrence
            )
            classification = self._track_classification_calculator.calculate(detections)
            try:
                current_track = Track(
                    id=track_id,
                    classification=classification,
                    detections=sort_dets_by_occurrence,
                )
                tracks.append(current_track)
            except BuildTrackWithLessThanNDetectionsError as build_error:
                # TODO: log error
                # Skip tracks with less than 2 detections
                print(build_error)

        return tracks

    def _get_existing_detections(self, track_id: TrackId) -> list[Detection]:
        """
        Returns the detections of an already existing track with the same id or
        an empty list

        Args:
            track_id (TrackId): track id to search for

        Returns:
            list[Detection]: detections of the already existing track or an empty list
        """
        if existing_track := self._track_repository.get_for(track_id):
            return existing_track.detections
        return []

    def _parse_detections(self, det_list: list[dict]) -> dict[TrackId, list[Detection]]:
        """Convert dict to Detection objects and group them by their track id."""
        tracks_dict: dict[TrackId, list[Detection]] = {}
        for det_dict in det_list:
            path = self.__get_path(det_dict)
            det = Detection(
                classification=det_dict[ottrk_format.CLASS],
                confidence=det_dict[ottrk_format.CONFIDENCE],
                x=det_dict[ottrk_format.X],
                y=det_dict[ottrk_format.Y],
                w=det_dict[ottrk_format.W],
                h=det_dict[ottrk_format.H],
                frame=det_dict[ottrk_format.FRAME],
                occurrence=datetime.fromtimestamp(
                    float(det_dict[ottrk_format.OCCURRENCE])
                ),
                input_file_path=path,
                interpolated_detection=det_dict[ottrk_format.INTERPOLATED_DETECTION],
                track_id=TrackId(det_dict[ottrk_format.TRACK_ID]),
            )
            if not tracks_dict.get(det.track_id):
                tracks_dict[det.track_id] = []

            tracks_dict[det.track_id].append(det)  # Group detections by track id
        return tracks_dict

    def __get_path(self, det_dict: dict) -> Path:
        path_as_string = det_dict[ottrk_format.INPUT_FILE_PATH]
        if path_as_string in self._path_cache:
            return self._path_cache[path_as_string]
        path = Path(path_as_string)
        self._path_cache[path_as_string] = path
        return path


class UnknownSectionType(Exception):
    """
    This exception indicates unknown types in section files.
    """

    pass


class InvalidSectionData(Exception):
    """
    This exception indicates invalid data when parsing a section file.
    """


class OtFlowParser(FlowParser):
    """
    Parse a flow file and convert its content to domain objects namely
    Flow, LineSection, Area and Coordinate.

    Args:
        FlowParser (FlowParser): extends FlowParser interface
    """

<<<<<<< HEAD
    def parse(self, file: Path) -> tuple[list[Section], list[Flow]]:
        """Parse the content of the file into Section objects.
=======
    def parse(self, file: Path) -> tuple[Sequence[Section], Sequence[Flow]]:
        """Parse the content of the file into Flow and Section objects.
>>>>>>> b9e522d5

        Args:
            file (Path): path to flow file

        Returns:
            list[Section]: list of Section objects
            list[Flow]: list of Flow objects
        """
        content: dict = _parse(file)
<<<<<<< HEAD
        sections: list[Section] = [
            self.parse_section(entry) for entry in content.get(section.SECTIONS, [])
        ]
        sections_lookup = {section.id: section for section in sections}
        flows: list[Flow] = [
            self.parse_flow(entry, sections_lookup.get)
            for entry in content.get(flow.FLOWS, [])
        ]
=======
        section_content = content.get(section.SECTIONS, [])
        flow_content = content.get(flow.FLOWS, [])
        return self.parse_content(section_content, flow_content)

    def parse_content(
        self,
        section_content: list[dict],
        flow_content: list[dict],
    ) -> tuple[Sequence[Section], Sequence[Flow]]:
        sections = [self.parse_section(entry) for entry in section_content]
        flows = [self.parse_flow(entry) for entry in flow_content]
>>>>>>> b9e522d5
        return sections, flows

    def parse_section(self, entry: dict) -> Section:
        """Parse sections by type.

        Args:
            entry (dict): content of section file

        Raises:
            UnknownSectionType: if the type of a section is unknown

        Returns:
            Section: section of parsed type
        """
        match (entry.get(section.TYPE)):
            case section.LINE:
                return self._parse_line_section(entry)
            case section.AREA:
                return self._parse_area_section(entry)
        raise UnknownSectionType()

    def _parse_line_section(self, data: dict) -> Section:
        """Parse data to line section.

        Args:
            data (dict): data to parse to line section

        Returns:
            Section: line section
        """
        _validate_data(
            data,
            attributes=[
                section.ID,
                section.RELATIVE_OFFSET_COORDINATES,
            ],
        )
        section_id = self._parse_section_id(data)
        name = self._parse_name(data)
        relative_offset_coordinates = self._parse_relative_offset_coordinates(data)
        coordinates = self._parse_coordinates(data)
        plugin_data = self._parse_plugin_data(data)
        return LineSection(
            section_id, name, relative_offset_coordinates, plugin_data, coordinates
        )

    def _parse_section_id(self, data: dict) -> SectionId:
        return SectionId(data[section.ID])

    def _parse_name(self, data: dict) -> str:
        _id = data[section.ID]
        return data.get(section.NAME, _id)

    def _parse_area_section(self, data: dict) -> Section:
        """Parse data to area section.

        Args:
            data (dict): data to parse to area section

        Returns:
            Section: area section
        """
        _validate_data(data, attributes=[section.ID, section.COORDINATES])
        section_id = self._parse_section_id(data)
        name = self._parse_name(data)
        relative_offset_coordinates = self._parse_relative_offset_coordinates(data)
        coordinates = self._parse_coordinates(data)
        plugin_data = self._parse_plugin_data(data)
        return Area(
            section_id, name, relative_offset_coordinates, plugin_data, coordinates
        )

    def _parse_coordinates(self, data: dict) -> list[Coordinate]:
        """Parse data to coordinates.

        Args:
            data (dict): data to parse to coordinates

        Returns:
            list[Coordinate]: coordinates
        """
        return [self._parse_coordinate(entry) for entry in data[section.COORDINATES]]

    def _parse_coordinate(self, data: dict) -> Coordinate:
        """Parse data to coordinate.

        Args:
            data (dict): data to parse to coordinate

        Returns:
            Coordinate: coordinate
        """
        _validate_data(data, attributes=[geometry.X, geometry.Y])
        return Coordinate(
            x=data.get(geometry.X, 0),
            y=data.get(geometry.Y, 0),
        )

    def _parse_relative_offset_coordinates(
        self, data: dict
    ) -> dict[EventType, RelativeOffsetCoordinate]:
        """Parse data to relative offset coordinates.

        Args:
            data (dict): data to parse to relative offset coordinates

        Returns:
            dict[EventType, RelativeOffsetCoordinate]: relative offset coordinates
        """
        return {
            EventType.parse(event_type): self._parse_relative_offset(offset)
            for event_type, offset in data[section.RELATIVE_OFFSET_COORDINATES].items()
        }

    def _parse_relative_offset(self, data: dict) -> RelativeOffsetCoordinate:
        """Parse data to relative offset coordinate.

        Args:
            data (dict): data to parse to relative offset coordinate

        Returns:
            RelativeOffsetCoordinate: the relative offset coordinate
        """
        _validate_data(data, attributes=[geometry.X, geometry.Y])
        return RelativeOffsetCoordinate(
            x=data.get(geometry.X, 0),
            y=data.get(geometry.Y, 0),
        )

    def _parse_plugin_data(self, data: dict) -> dict:
        """Parse plugin data if there is an entry in the data dict.

        Args:
            data (dict): the dictionary containing the plugin_data at key
                `section.PLUGIN_DATA`

        Returns:
            dict: the plugin data
        """
        return data.get(section.PLUGIN_DATA, {})

<<<<<<< HEAD
    def parse_flow(
        self, entry: dict, to_section: Callable[[SectionId], Optional[Section]]
    ) -> Flow:
        self._validate_data(
=======
    def parse_flow(self, entry: dict) -> Flow:
        """
        Parse flows and assign already parsed sections to the flows.

        Args:
            entry (dict): element to be parsed
            to_section (Callable[[SectionId], Optional[Section]]): callable to get a
            section for a section id

        Raises:
            MissingSection: if there is no section for the parsed section id

        Returns:
            Flow: parsed flow element
        """
        _validate_data(
>>>>>>> b9e522d5
            entry,
            attributes=[
                flow.FLOW_ID,
                flow.START,
                flow.END,
                flow.DISTANCE,
            ],
        )
        flow_id = FlowId(entry.get(flow.FLOW_ID, ""))
<<<<<<< HEAD
        start = SectionId(entry.get(flow.START, ""))
        start_section = to_section(start)
        end = SectionId(entry.get(flow.END, ""))
        end_section = to_section(end)
        distance = float(entry.get(flow.DISTANCE, 0.0))
        if start_section is None:
            raise MissingSection(f"Parsing flow with missing start section: {start}")
        if end_section is None:
            raise MissingSection(f"Parsing flow with missing end section: {end}")
        return Flow(
            flow_id,
            start=start_section,
            end=end_section,
            distance=distance,
        )

=======
        name = entry.get(flow.FLOW_NAME, flow_id.id)
        start = SectionId(entry.get(flow.START, ""))
        end = SectionId(entry.get(flow.END, ""))
        distance = self.__parse_distance(entry)
        return Flow(
            flow_id,
            name=name,
            start=start,
            end=end,
            distance=distance,
        )

    def __parse_distance(self, entry: dict) -> Optional[float]:
        if distance_entry := entry.get(flow.DISTANCE, 0.0):
            return float(distance_entry)
        return None

>>>>>>> b9e522d5
    def serialize(
        self,
        sections: Iterable[Section],
        flows: Iterable[Flow],
        file: Path,
    ) -> None:
<<<<<<< HEAD
        """Serialize sections into file.
=======
        """Serialize sections and flows into file.
>>>>>>> b9e522d5

        Args:
            sections (Iterable[Section]): sections to serialize
            flows (Iterable[Flow]): flows to serialize
            file (Path): file to serialize flows and sections to
        """
<<<<<<< HEAD
        content = self._convert(sections, flows)
        _write_json(content, file)

    def _convert(
=======
        content = self.convert(sections, flows)
        _write_json(content, file)

    def convert(
>>>>>>> b9e522d5
        self,
        sections: Iterable[Section],
        flows: Iterable[Flow],
    ) -> dict[str, list[dict]]:
<<<<<<< HEAD
        """Convert sections into dictionary.
=======
        """Convert sections and flows into dictionary.
>>>>>>> b9e522d5

        Args:
            sections (Iterable[Section]): sections to convert
            flows (Iterable[Flow]): flows to convert

        Returns:
            dict[str, list[dict]]: dictionary containing raw information of sections
            and flows
        """
        return {
            section.SECTIONS: [section.to_dict() for section in sections],
            flow.FLOWS: [flow.to_dict() for flow in flows],
        }
<<<<<<< HEAD
=======


class MissingPath(Exception):
    pass
>>>>>>> b9e522d5


class SimpleVideoParser(VideoParser):
    def __init__(self, video_reader: VideoReader) -> None:
        self._video_reader = video_reader

    def parse(self, file: Path) -> Video:
        return SimpleVideo(self._video_reader, file)

    def parse_list(
        self,
        content: list[dict],
        base_folder: Path,
    ) -> Sequence[Video]:
        return [self.__create_video(video, base_folder) for video in content]

    def __create_video(
        self,
        entry: dict,
        base_folder: Path,
    ) -> Video:
        if PATH not in entry:
            raise MissingPath(entry)
        video_path = Path(base_folder, entry[PATH])
        return self.parse(video_path)

    def convert(
        self,
        videos: Iterable[Video],
        relative_to: Path = Path("."),
    ) -> dict[str, list[dict]]:
        return {
            video.VIDEOS: [video.to_dict(relative_to=relative_to) for video in videos]
        }


@dataclass
class CachedVideo(Video):
    other: Video
    cache: dict[int, TrackImage] = field(default_factory=dict)

    def get_path(self) -> Path:
        return self.other.get_path()

    def get_frame(self, index: int) -> TrackImage:
        if index in self.cache:
            return self.cache[index]
        new_frame = self.other.get_frame(index)
        self.cache[index] = new_frame
        return new_frame

    def to_dict(self, relative_to: Path) -> dict:
        return self.other.to_dict(relative_to)


class CachedVideoParser(VideoParser):
    def __init__(self, other: VideoParser) -> None:
        self._other = other

    def parse(self, file: Path) -> Video:
        other_video = self._other.parse(file)
        return self.__create_cached_video(other_video)

    def __create_cached_video(self, other_video: Video) -> Video:
        cached_video = CachedVideo(other_video)
        cached_video.get_frame(0)
        return cached_video

    def parse_list(self, content: list[dict], base_folder: Path) -> Sequence[Video]:
        return [
            self.__create_cached_video(video)
            for video in self._other.parse_list(content, base_folder)
        ]

    def convert(
        self,
        videos: Iterable[Video],
        relative_to: Path = Path("."),
    ) -> dict[str, list[dict]]:
        return self._other.convert(videos=videos, relative_to=relative_to)


class OttrkVideoParser(TrackVideoParser):
    def __init__(self, video_parser: VideoParser) -> None:
        self._video_parser = video_parser

    def parse(
        self, file: Path, track_ids: list[TrackId]
    ) -> Tuple[list[TrackId], list[Video]]:
        content = _parse_bz2(file)
        metadata = content[ottrk_format.METADATA][ottrk_format.VIDEO]
        video_file = metadata[ottrk_format.FILENAME] + metadata[ottrk_format.FILETYPE]
        video_file_path = self._video_parser.parse(file.parent / video_file)
        return track_ids, [video_file_path] * len(track_ids)


class OtEventListParser(EventListParser):
    def serialize(
        self, events: Iterable[Event], sections: Iterable[Section], file: Path
    ) -> None:
        """Serialize event list into file.

        Args:
            events (Iterable[Event]): events to serialize
            sections (Section): sections to serialize
            file (Path): file to serialize events and sections to
        """
        content = self._convert(events, sections)
        _write_bz2(content, file)

    def _convert(
        self, events: Iterable[Event], sections: Iterable[Section]
    ) -> dict[str, Any]:
        """Convert events to dictionary.

        Args:
            events (Iterable[Event]): events to convert
            sections (Iterable[Section]): sections to convert

        Returns:
            dict[str, list[dict]]: dictionary containing raw information of events
        """
        metadata = self._build_metadata()
        converted_sections = self._convert_sections(sections)
        converted_events = self._convert_events(events)
        return {
            METADATA: metadata,
            section.SECTIONS: converted_sections,
            event.EVENT_LIST: converted_events,
        }

    def _build_metadata(self) -> dict:
        return {
            VERSION: version.__version__,
            SECTION_FORMAT_VERSION: dataformat_versions.otsection_version(),
            EVENT_FORMAT_VERSION: dataformat_versions.otevent_version(),
        }

    def _convert_events(self, events: Iterable[Event]) -> list[dict]:
        """Convert events to dictionary.

        Args:
            events (Iterable[Event]): events to convert

        Returns:
            list[dict]: list containing raw information of events
        """
        return [event.to_dict() for event in events]

    def _convert_sections(self, sections: Iterable[Section]) -> list[dict]:
        """Convert sections to dictionary

        Args:
            sections (Iterable[Section]): sections to convert

        Returns:
            list[dict]: list containing raw information of sections
        """
        return [section.to_dict() for section in sections]


class OtConfigParser(ConfigParser):
    def __init__(
        self,
        video_parser: VideoParser,
        flow_parser: FlowParser,
    ) -> None:
        self._video_parser = video_parser
        self._flow_parser = flow_parser

    def parse(self, file: Path) -> OtConfig:
        base_folder = file.parent
        content = _parse(file)
        project = self._parse_project(content[PROJECT])
        videos = self._video_parser.parse_list(content[video.VIDEOS], base_folder)
        sections, flows = self._flow_parser.parse_content(
            content[section.SECTIONS], content[flow.FLOWS]
        )
        return OtConfig(
            project=project,
            videos=videos,
            sections=sections,
            flows=flows,
        )

    def _parse_project(self, data: dict) -> Project:
        _validate_data(data, [project.NAME, project.START_DATE])
        name = data[project.NAME]
        start_date = datetime.fromtimestamp(data[project.START_DATE])
        return Project(name=name, start_date=start_date)

    def serialize(
        self,
        project: Project,
        video_files: Iterable[Video],
        sections: Iterable[Section],
        flows: Iterable[Flow],
        file: Path,
    ) -> None:
        parent_folder = file.parent
        project_content = project.to_dict()
        video_content = self._video_parser.convert(
            video_files,
            relative_to=parent_folder,
        )
        section_content = self._flow_parser.convert(sections, flows)
        content: dict[str, list[dict] | dict] = {PROJECT: project_content}
        content |= video_content
        content |= section_content
        _write_json(data=content, path=file)<|MERGE_RESOLUTION|>--- conflicted
+++ resolved
@@ -3,11 +3,7 @@
 from dataclasses import dataclass, field
 from datetime import datetime
 from pathlib import Path
-<<<<<<< HEAD
-from typing import Any, Callable, Iterable, Optional, Tuple
-=======
 from typing import Any, Iterable, Optional, Sequence, Tuple
->>>>>>> b9e522d5
 
 import ujson
 
@@ -23,22 +19,12 @@
     TrackVideoParser,
     VideoParser,
 )
-<<<<<<< HEAD
-from OTAnalytics.domain import event, flow, geometry, section
-=======
 from OTAnalytics.application.project import Project
 from OTAnalytics.domain import event, flow, geometry, section, video
->>>>>>> b9e522d5
 from OTAnalytics.domain.event import Event, EventType
 from OTAnalytics.domain.flow import Flow, FlowId
 from OTAnalytics.domain.geometry import Coordinate, RelativeOffsetCoordinate
-from OTAnalytics.domain.section import (
-    Area,
-    LineSection,
-    MissingSection,
-    Section,
-    SectionId,
-)
+from OTAnalytics.domain.section import Area, LineSection, Section, SectionId
 from OTAnalytics.domain.track import (
     BuildTrackWithLessThanNDetectionsError,
     Detection,
@@ -433,13 +419,8 @@
         FlowParser (FlowParser): extends FlowParser interface
     """
 
-<<<<<<< HEAD
-    def parse(self, file: Path) -> tuple[list[Section], list[Flow]]:
-        """Parse the content of the file into Section objects.
-=======
     def parse(self, file: Path) -> tuple[Sequence[Section], Sequence[Flow]]:
         """Parse the content of the file into Flow and Section objects.
->>>>>>> b9e522d5
 
         Args:
             file (Path): path to flow file
@@ -449,16 +430,6 @@
             list[Flow]: list of Flow objects
         """
         content: dict = _parse(file)
-<<<<<<< HEAD
-        sections: list[Section] = [
-            self.parse_section(entry) for entry in content.get(section.SECTIONS, [])
-        ]
-        sections_lookup = {section.id: section for section in sections}
-        flows: list[Flow] = [
-            self.parse_flow(entry, sections_lookup.get)
-            for entry in content.get(flow.FLOWS, [])
-        ]
-=======
         section_content = content.get(section.SECTIONS, [])
         flow_content = content.get(flow.FLOWS, [])
         return self.parse_content(section_content, flow_content)
@@ -470,7 +441,6 @@
     ) -> tuple[Sequence[Section], Sequence[Flow]]:
         sections = [self.parse_section(entry) for entry in section_content]
         flows = [self.parse_flow(entry) for entry in flow_content]
->>>>>>> b9e522d5
         return sections, flows
 
     def parse_section(self, entry: dict) -> Section:
@@ -612,12 +582,6 @@
         """
         return data.get(section.PLUGIN_DATA, {})
 
-<<<<<<< HEAD
-    def parse_flow(
-        self, entry: dict, to_section: Callable[[SectionId], Optional[Section]]
-    ) -> Flow:
-        self._validate_data(
-=======
     def parse_flow(self, entry: dict) -> Flow:
         """
         Parse flows and assign already parsed sections to the flows.
@@ -634,7 +598,6 @@
             Flow: parsed flow element
         """
         _validate_data(
->>>>>>> b9e522d5
             entry,
             attributes=[
                 flow.FLOW_ID,
@@ -644,24 +607,6 @@
             ],
         )
         flow_id = FlowId(entry.get(flow.FLOW_ID, ""))
-<<<<<<< HEAD
-        start = SectionId(entry.get(flow.START, ""))
-        start_section = to_section(start)
-        end = SectionId(entry.get(flow.END, ""))
-        end_section = to_section(end)
-        distance = float(entry.get(flow.DISTANCE, 0.0))
-        if start_section is None:
-            raise MissingSection(f"Parsing flow with missing start section: {start}")
-        if end_section is None:
-            raise MissingSection(f"Parsing flow with missing end section: {end}")
-        return Flow(
-            flow_id,
-            start=start_section,
-            end=end_section,
-            distance=distance,
-        )
-
-=======
         name = entry.get(flow.FLOW_NAME, flow_id.id)
         start = SectionId(entry.get(flow.START, ""))
         end = SectionId(entry.get(flow.END, ""))
@@ -679,44 +624,28 @@
             return float(distance_entry)
         return None
 
->>>>>>> b9e522d5
     def serialize(
         self,
         sections: Iterable[Section],
         flows: Iterable[Flow],
         file: Path,
     ) -> None:
-<<<<<<< HEAD
-        """Serialize sections into file.
-=======
         """Serialize sections and flows into file.
->>>>>>> b9e522d5
 
         Args:
             sections (Iterable[Section]): sections to serialize
             flows (Iterable[Flow]): flows to serialize
             file (Path): file to serialize flows and sections to
         """
-<<<<<<< HEAD
-        content = self._convert(sections, flows)
-        _write_json(content, file)
-
-    def _convert(
-=======
         content = self.convert(sections, flows)
         _write_json(content, file)
 
     def convert(
->>>>>>> b9e522d5
         self,
         sections: Iterable[Section],
         flows: Iterable[Flow],
     ) -> dict[str, list[dict]]:
-<<<<<<< HEAD
-        """Convert sections into dictionary.
-=======
         """Convert sections and flows into dictionary.
->>>>>>> b9e522d5
 
         Args:
             sections (Iterable[Section]): sections to convert
@@ -730,13 +659,10 @@
             section.SECTIONS: [section.to_dict() for section in sections],
             flow.FLOWS: [flow.to_dict() for flow in flows],
         }
-<<<<<<< HEAD
-=======
 
 
 class MissingPath(Exception):
     pass
->>>>>>> b9e522d5
 
 
 class SimpleVideoParser(VideoParser):
