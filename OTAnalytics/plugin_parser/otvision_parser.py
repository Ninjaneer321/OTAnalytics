import bz2
from datetime import datetime
from pathlib import Path
from typing import Tuple

import ujson

import OTAnalytics.plugin_parser.ottrk_dataformat as ottrk_format
<<<<<<< HEAD
from OTAnalytics.application.datastore import TrackParser
from OTAnalytics.domain.track import (
    BuildTrackWithSingleDetectionError,
    Detection,
    Track,
)
=======
from OTAnalytics.application.datastore import (
    SectionParser,
    TrackParser,
    Video,
    VideoParser,
)
from OTAnalytics.domain.section import Section
from OTAnalytics.domain.track import Detection, Track, TrackId
>>>>>>> 5e06ec63

ENCODING: str = "UTF-8"


class OttrkParser(TrackParser):
    """Parse an ottrk file and convert its contents to our domain objects namely
    `Tracks`.

    Args:
        TrackParser (TrackParser): extends TrackParser interface.
    """

    def parse(self, ottrk_file: Path) -> list[Track]:
        """Parse ottrk file and convert its content to domain level objects namely
        `Track`s.

        Args:
            ottrk_file (Path): the file to

        Returns:
            list[Track]: the tracks.
        """
        ottrk_dict = self._parse_bz2(ottrk_file)
        dets_list: list[dict] = ottrk_dict[ottrk_format.DATA][ottrk_format.DETECTIONS]
        tracks = self._parse_tracks(dets_list)
        return tracks

    def _parse_bz2(self, p: Path) -> dict:
        """Parse JSON bz2.

        Args:
            p (Path): Path to bz2 JSON.

        Returns:
            dict: The content of the JSON file.
        """
        with bz2.open(p, "rt", encoding=ENCODING) as f:
            _dict = ujson.load(f)
            return _dict

    def _parse_tracks(self, dets: list[dict]) -> list[Track]:
        """Parse the detections of ottrk located at ottrk["data"]["detections"].

        This method will also sort the detections belonging to a track by their
        occurrence.

        Args:
            dets (list[dict]): the detections in dict format.

        Returns:
            list[Track]: the tracks.
        """
        tracks_dict = self._parse_detections(dets)
        tracks: list[Track] = []
        for track_id, detections in tracks_dict.items():
            sort_dets_by_occurrence = sorted(detections, key=lambda det: det.occurrence)
            try:
                current_track = Track(id=track_id, detections=sort_dets_by_occurrence)
                tracks.append(current_track)
            except BuildTrackWithSingleDetectionError as be:
                # TODO: log error
                # Skip tracks with less than 2 detections
                print(be)
                tracks = []

        return tracks

    def _parse_detections(self, det_list: list[dict]) -> dict[TrackId, list[Detection]]:
        """Convert dict to Detection objects and group them by their track id."""
        tracks_dict: dict[TrackId, list[Detection]] = {}
        for det_dict in det_list:
            det = Detection(
                classification=det_dict[ottrk_format.CLASS],
                confidence=det_dict[ottrk_format.CONFIDENCE],
                x=det_dict[ottrk_format.X],
                y=det_dict[ottrk_format.Y],
                w=det_dict[ottrk_format.W],
                h=det_dict[ottrk_format.H],
                frame=det_dict[ottrk_format.FRAME],
                occurrence=datetime.strptime(
                    det_dict[ottrk_format.OCCURRENCE], ottrk_format.DATE_FORMAT
                ),
                input_file_path=Path(det_dict[ottrk_format.INPUT_FILE_PATH]),
                interpolated_detection=det_dict[ottrk_format.INTERPOLATED_DETECTION],
                track_id=TrackId(det_dict[ottrk_format.TRACK_ID]),
            )
            if not tracks_dict.get(det.track_id):
                tracks_dict[det.track_id] = []

            tracks_dict[det.track_id].append(det)  # Group detections by track id
        return tracks_dict


class OtsectionParser(SectionParser):
    def parse(self, file: Path) -> list[Section]:
        return []


class OttrkVideoParser(VideoParser):
    def parse(self, file: Path) -> Tuple[list[TrackId], list[Video]]:
        return [], []<|MERGE_RESOLUTION|>--- conflicted
+++ resolved
@@ -6,14 +6,6 @@
 import ujson
 
 import OTAnalytics.plugin_parser.ottrk_dataformat as ottrk_format
-<<<<<<< HEAD
-from OTAnalytics.application.datastore import TrackParser
-from OTAnalytics.domain.track import (
-    BuildTrackWithSingleDetectionError,
-    Detection,
-    Track,
-)
-=======
 from OTAnalytics.application.datastore import (
     SectionParser,
     TrackParser,
@@ -21,8 +13,12 @@
     VideoParser,
 )
 from OTAnalytics.domain.section import Section
-from OTAnalytics.domain.track import Detection, Track, TrackId
->>>>>>> 5e06ec63
+from OTAnalytics.domain.track import (
+    BuildTrackWithSingleDetectionError,
+    Detection,
+    Track,
+    TrackId,
+)
 
 ENCODING: str = "UTF-8"
 
@@ -82,10 +78,10 @@
             try:
                 current_track = Track(id=track_id, detections=sort_dets_by_occurrence)
                 tracks.append(current_track)
-            except BuildTrackWithSingleDetectionError as be:
+            except BuildTrackWithSingleDetectionError as build_error:
                 # TODO: log error
                 # Skip tracks with less than 2 detections
-                print(be)
+                print(build_error)
                 tracks = []
 
         return tracks
