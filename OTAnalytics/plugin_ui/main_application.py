--- conflicted
+++ resolved
@@ -218,16 +218,8 @@
         section_state = self._create_section_state(section_repository)
         flow_state = self._create_flow_state()
         road_user_assigner = FilterBySectionEnterEvent(SimpleRoadUserAssigner())
-<<<<<<< HEAD
-
-        cached_track_provider = self._create_cached_pandas_track_provider(
-=======
         cached_pandas_track_provider = self._create_cached_pandas_track_provider(
->>>>>>> 823ba990
             datastore, track_view_state, pulling_progressbar_builder
-        )
-        pandas_data_provider = self._wrap_pandas_track_offset_provider(
-            cached_pandas_track_provider, track_view_state
         )
         color_palette_provider = ColorPaletteProvider()
         layers = self._create_layers(
@@ -235,7 +227,7 @@
             track_view_state,
             flow_state,
             section_state,
-            cached_track_provider,
+            cached_pandas_track_provider,
             road_user_assigner,
             color_palette_provider,
         )
@@ -523,7 +515,6 @@
     def _create_track_view_state(self) -> TrackViewState:
         return TrackViewState()
 
-<<<<<<< HEAD
     def _create_pandas_track_offset_data_provider(
         self,
         track_view_state: TrackViewState,
@@ -534,8 +525,6 @@
             track_view_state=track_view_state,
         )
 
-=======
->>>>>>> 823ba990
     def _create_cached_pandas_track_provider(
         self,
         datastore: Datastore,
@@ -921,7 +910,6 @@
             highlight_tracks_not_assigned_to_flow_layer,
         ]
 
-<<<<<<< HEAD
     def __create_all_filters_provider(
         self, track_view_state: TrackViewState, data_provider: PandasDataFrameProvider
     ) -> PandasDataFrameProvider:
@@ -935,13 +923,9 @@
             self._create_dataframe_filter_builder(),
         )
 
-    def _create_section_state(self) -> SectionState:
-        return SectionState()
-=======
     @staticmethod
     def _create_section_state(section_repository: SectionRepository) -> SectionState:
         return SectionState(GetSectionsById(section_repository))
->>>>>>> 823ba990
 
     def _create_flow_state(self) -> FlowState:
         return FlowState()
@@ -1097,18 +1081,6 @@
     def _create_track_file_repository(self) -> TrackFileRepository:
         return TrackFileRepository()
 
-<<<<<<< HEAD
-
-class FrameUpdater:
-    def __init__(self, state: TrackViewState) -> None:
-        self._state = state
-
-    def notify_filter_element(self, filter_element: FilterElement) -> None:
-        end_date = filter_element.date_range.end_date
-        video = self._state.selected_videos.get()[0]
-        frame_number = video.get_frame_number_for(end_date) if end_date else 0
-        self._state.frame.set(frame_number)
-=======
     @staticmethod
     def _create_cut_tracks_intersecting_section(
         get_sections_by_id: GetSectionsById,
@@ -1135,4 +1107,14 @@
             remove_tracks,
             remove_section,
         )
->>>>>>> 823ba990
+
+
+class FrameUpdater:
+    def __init__(self, state: TrackViewState) -> None:
+        self._state = state
+
+    def notify_filter_element(self, filter_element: FilterElement) -> None:
+        end_date = filter_element.date_range.end_date
+        video = self._state.selected_videos.get()[0]
+        frame_number = video.get_frame_number_for(end_date) if end_date else 0
+        self._state.frame.set(frame_number)