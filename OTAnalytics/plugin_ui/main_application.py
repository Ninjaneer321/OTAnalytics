import logging
from typing import Optional, Sequence

from OTAnalytics.adapter_ui.default_values import TRACK_LENGTH_LIMIT
from OTAnalytics.application.analysis.intersect import (
    RunIntersect,
    TracksIntersectingSections,
)
from OTAnalytics.application.analysis.traffic_counting import (
    ExportTrafficCounting,
    FilterBySectionEnterEvent,
    RoadUserAssigner,
    SimpleRoadUserAssigner,
    SimpleTaggerFactory,
)
from OTAnalytics.application.analysis.traffic_counting_specification import ExportCounts
from OTAnalytics.application.application import OTAnalyticsApplication
from OTAnalytics.application.datastore import (
    Datastore,
    EventListParser,
    FlowParser,
    TrackParser,
    TrackToVideoRepository,
)
from OTAnalytics.application.eventlist import SceneActionDetector
from OTAnalytics.application.logger import logger, setup_logger
from OTAnalytics.application.plotting import (
    LayeredPlotter,
    PlottingLayer,
    TrackBackgroundPlotter,
)
from OTAnalytics.application.state import (
    ActionState,
    FlowState,
    Plotter,
    SectionState,
    SelectedVideoUpdate,
    TrackImageUpdater,
    TrackPropertiesUpdater,
    TracksMetadata,
    TrackState,
    TrackViewState,
)
from OTAnalytics.application.use_cases.clear_repositories import ClearRepositories
from OTAnalytics.application.use_cases.create_events import (
    CreateEvents,
    CreateIntersectionEvents,
    SimpleCreateIntersectionEvents,
    SimpleCreateSceneEvents,
)
from OTAnalytics.application.use_cases.event_repository import AddEvents, ClearAllEvents
from OTAnalytics.application.use_cases.flow_repository import AddFlow, ClearAllFlows
from OTAnalytics.application.use_cases.generate_flows import (
    ArrowFlowNameGenerator,
    CrossProductFlowGenerator,
    FilterExisting,
    FilterSameSection,
    FlowIdGenerator,
    GenerateFlows,
    RepositoryFlowIdGenerator,
)
from OTAnalytics.application.use_cases.highlight_intersections import (
    TracksAssignedToSelectedFlows,
    TracksIntersectingSelectedSections,
    TracksNotIntersectingSelection,
    TracksOverlapOccurrenceWindow,
)
from OTAnalytics.application.use_cases.load_otflow import LoadOtflow
from OTAnalytics.application.use_cases.reset_project_config import ResetProjectConfig
from OTAnalytics.application.use_cases.section_repository import (
    AddSection,
    ClearAllSections,
    GetSectionsById,
)
from OTAnalytics.application.use_cases.start_new_project import StartNewProject
from OTAnalytics.application.use_cases.track_repository import (
    AddAllTracks,
    ClearAllTracks,
    GetAllTrackFiles,
    GetAllTrackIds,
    GetAllTracks,
)
from OTAnalytics.application.use_cases.track_to_video_repository import (
    ClearAllTrackToVideos,
)
from OTAnalytics.application.use_cases.update_project import ProjectUpdater
from OTAnalytics.application.use_cases.video_repository import ClearAllVideos
from OTAnalytics.domain.event import EventRepository, SceneEventBuilder
from OTAnalytics.domain.filter import FilterElementSettingRestorer
from OTAnalytics.domain.flow import FlowRepository
from OTAnalytics.domain.intersect import IntersectImplementation
from OTAnalytics.domain.progress import ProgressbarBuilder
from OTAnalytics.domain.section import SectionRepository
from OTAnalytics.domain.track import (
    CalculateTrackClassificationByMaxConfidence,
    TrackFileRepository,
    TrackIdProvider,
    TrackRepository,
)
from OTAnalytics.domain.video import VideoRepository
from OTAnalytics.plugin_filter.dataframe_filter import DataFrameFilterBuilder
from OTAnalytics.plugin_intersect.shapely.intersect import ShapelyIntersector
from OTAnalytics.plugin_intersect.shapely.mapping import ShapelyMapper
from OTAnalytics.plugin_intersect.simple_intersect import (
    SimpleRunIntersect,
    SimpleTracksIntersectingSections,
)
from OTAnalytics.plugin_intersect_parallelization.multiprocessing import (
    MultiprocessingIntersectParallelization,
)
from OTAnalytics.plugin_parser.export import (
    FillZerosExporterFactory,
    SimpleExporterFactory,
)
from OTAnalytics.plugin_parser.otvision_parser import (
    CachedVideoParser,
    OtConfigParser,
    OtEventListParser,
    OtFlowParser,
    OttrkParser,
    OttrkVideoParser,
    SimpleVideoParser,
)
from OTAnalytics.plugin_progress.tqdm_progressbar import TqdmBuilder
from OTAnalytics.plugin_prototypes.eventlist_exporter.eventlist_exporter import (
    AVAILABLE_EVENTLIST_EXPORTERS,
)
from OTAnalytics.plugin_prototypes.track_visualization.track_viz import (
    CachedPandasTrackProvider,
    ColorPaletteProvider,
    FilterByClassification,
    FilterById,
    FilterByOccurrence,
    MatplotlibTrackPlotter,
    PandasDataFrameProvider,
    PandasTracksOffsetProvider,
    PlotterPrototype,
    TrackGeometryPlotter,
    TrackStartEndPointPlotter,
)
from OTAnalytics.plugin_ui.cli import (
    CliArgumentParser,
    CliArguments,
    CliParseError,
    OTAnalyticsCli,
)
from OTAnalytics.plugin_video_processing.video_reader import MoviepyVideoReader


class ApplicationStarter:
    def start(self) -> None:
        parser = self._build_cli_argument_parser()
        cli_args = parser.parse()
        self._setup_logger(cli_args.debug)

        if cli_args.start_cli:
            try:
                self.start_cli(cli_args)
            except CliParseError as e:
                logger().exception(e, exc_info=True)
        else:
            self.start_gui()

    def _build_cli_argument_parser(self) -> CliArgumentParser:
        return CliArgumentParser()

    def _setup_logger(self, debug: bool) -> None:
        if debug:
            setup_logger(logging.DEBUG)
        else:
            setup_logger(logging.INFO)

    def start_gui(self) -> None:
        from OTAnalytics.plugin_ui.customtkinter_gui.dummy_viewmodel import (
            DummyViewModel,
        )
        from OTAnalytics.plugin_ui.customtkinter_gui.gui import (
            ModifiedCTk,
            OTAnalyticsGui,
        )
        from OTAnalytics.plugin_ui.customtkinter_gui.toplevel_progress import (
            PullingProgressbarBuilder,
            PullingProgressbarPopupBuilder,
        )

        pulling_progressbar_popup_builder = PullingProgressbarPopupBuilder()
        pulling_progressbar_builder = PullingProgressbarBuilder(
            pulling_progressbar_popup_builder
        )

        track_repository = self._create_track_repository()
        track_file_repository = self._create_track_file_repository()
        section_repository = self._create_section_repository()
        flow_repository = self._create_flow_repository()
        event_repository = self._create_event_repository()
        datastore = self._create_datastore(
            track_repository,
            track_file_repository,
            section_repository,
            flow_repository,
            event_repository,
            pulling_progressbar_builder,
        )
        track_state = self._create_track_state()
        track_view_state = self._create_track_view_state()
        section_state = self._create_section_state()
        flow_state = self._create_flow_state()
        road_user_assigner = FilterBySectionEnterEvent(SimpleRoadUserAssigner())

        pandas_data_provider = self._create_pandas_data_provider(
            datastore, track_view_state, pulling_progressbar_builder
        )
        color_palette_provider = ColorPaletteProvider()
        layers = self._create_layers(
            datastore,
            track_view_state,
            flow_state,
            section_state,
            pandas_data_provider,
            road_user_assigner,
            color_palette_provider,
        )
        plotter = LayeredPlotter(layers=layers)
        properties_updater = TrackPropertiesUpdater(datastore, track_view_state)
        image_updater = TrackImageUpdater(
            datastore, track_view_state, section_state, flow_state, plotter
        )
        track_view_state.selected_videos.register(properties_updater.notify_videos)
        track_view_state.selected_videos.register(image_updater.notify_video)
        selected_video_updater = SelectedVideoUpdate(datastore, track_view_state)

        tracks_metadata = self._create_tracks_metadata(track_repository)
        # TODO: Should not register to tracks_metadata._classifications but to
        # TODO: ottrk metadata detection classes
        tracks_metadata._classifications.register(
            observer=color_palette_provider.update
        )
        action_state = self._create_action_state()
        filter_element_settings_restorer = (
            self._create_filter_element_setting_restorer()
        )
        get_all_track_files = self._create_get_all_track_files(track_file_repository)
        generate_flows = self._create_flow_generator(
            section_repository, flow_repository
        )
        add_events = AddEvents(event_repository)
        clear_all_events = ClearAllEvents(event_repository)
        get_all_tracks = GetAllTracks(track_repository)
        clear_all_tracks = ClearAllTracks(track_repository)
        clear_all_sections = ClearAllSections(section_repository)
        clear_all_flows = ClearAllFlows(flow_repository)
        add_section = AddSection(section_repository)
        add_flow = AddFlow(flow_repository)
        clear_all_videos = ClearAllVideos(datastore._video_repository)
        clear_all_track_to_videos = ClearAllTrackToVideos(
            datastore._track_to_video_repository
        )
        create_events = self._create_use_case_create_events(
            section_repository, clear_all_events, get_all_tracks, add_events
        )
        intersect_tracks_with_sections = (
            self._create_use_case_create_intersection_events(
                section_repository, get_all_tracks, add_events
            )
        )
        export_counts = self._create_export_counts(
            event_repository, flow_repository, track_repository
        )
        load_otflow = self._create_use_case_load_otflow(
            clear_all_sections,
            clear_all_flows,
            clear_all_events,
            datastore._flow_parser,
            add_section,
            add_flow,
        )
        clear_repositories = self._create_use_case_clear_all_repositories(
            clear_all_events,
            clear_all_flows,
            clear_all_sections,
            clear_all_track_to_videos,
            clear_all_tracks,
            clear_all_videos,
        )
        project_updater = self._create_project_updater(datastore)
        reset_project_config = self._create_reset_project_config(project_updater)
        start_new_project = self._create_use_case_start_new_project(
            clear_repositories, reset_project_config, track_view_state
        )
        application = OTAnalyticsApplication(
            datastore,
            track_state,
            track_view_state,
            section_state,
            flow_state,
            tracks_metadata,
            action_state,
            filter_element_settings_restorer,
            get_all_track_files,
            generate_flows,
            intersect_tracks_with_sections,
            export_counts,
            create_events,
            load_otflow,
            add_section,
            add_flow,
            clear_all_events,
            start_new_project,
            project_updater,
        )
        application.connect_clear_event_repository_observer()
        flow_parser: FlowParser = application._datastore._flow_parser
        name_generator = ArrowFlowNameGenerator()
        dummy_viewmodel = DummyViewModel(
            application,
            flow_parser,
            name_generator,
            event_list_export_formats=AVAILABLE_EVENTLIST_EXPORTERS,
        )
        dummy_viewmodel.register_observers()
        application.connect_observers()
        datastore.register_tracks_observer(selected_video_updater)
        datastore.register_tracks_observer(dummy_viewmodel)
        datastore.register_tracks_observer(image_updater)
        datastore.register_video_observer(selected_video_updater)
        datastore.register_section_changed_observer(
            image_updater.notify_section_changed
        )
        start_new_project.register(dummy_viewmodel.on_start_new_project)

        for layer in layers:
            layer.register(image_updater.notify_layers)
        main_window = ModifiedCTk(dummy_viewmodel)
        pulling_progressbar_popup_builder.add_widget(main_window)
        OTAnalyticsGui(main_window, dummy_viewmodel, layers).start()

    def start_cli(self, cli_args: CliArguments) -> None:
        track_repository = self._create_track_repository()
        track_file_repository = self._create_track_file_repository()
        section_repository = self._create_section_repository()
<<<<<<< HEAD
        flow_repository = self._create_flow_repository()
        track_parser = self._create_track_parser(track_repository)
=======
        track_parser = self._create_track_parser(
            track_repository, track_file_repository
        )
>>>>>>> 5a4a14ee
        flow_parser = self._create_flow_parser()
        event_list_parser = self._create_event_list_parser()
        event_repository = self._create_event_repository()
        add_section = AddSection(section_repository)
        add_flow = AddFlow(flow_repository)
        add_events = AddEvents(event_repository)
        get_all_tracks = GetAllTracks(track_repository)
        get_all_track_ids = GetAllTrackIds(track_repository)
        clear_all_events = ClearAllEvents(event_repository)
        create_events = self._create_use_case_create_events(
            section_repository, clear_all_events, get_all_tracks, add_events
        )
        add_all_tracks = AddAllTracks(track_repository)
        clear_all_tracks = ClearAllTracks(track_repository)
        export_counts = self._create_export_counts(
            event_repository, flow_repository, track_repository
        )
        OTAnalyticsCli(
            cli_args,
            track_parser=track_parser,
            flow_parser=flow_parser,
            event_list_parser=event_list_parser,
            event_repository=event_repository,
            add_section=add_section,
            create_events=create_events,
            export_counts=export_counts,
            add_all_tracks=add_all_tracks,
            get_all_track_ids=get_all_track_ids,
            add_flow=add_flow,
            clear_all_tracks=clear_all_tracks,
            progressbar=TqdmBuilder(),
        ).start()

    def _create_datastore(
        self,
        track_repository: TrackRepository,
        track_file_repository: TrackFileRepository,
        section_repository: SectionRepository,
        flow_repository: FlowRepository,
        event_repository: EventRepository,
        progressbar_builder: ProgressbarBuilder,
    ) -> Datastore:
        """
        Build all required objects and inject them where necessary

        Args:
            track_repository (TrackRepository): the track repository to inject
            progressbar_builder (ProgressbarBuilder): the progressbar builder to inject
        """
        track_parser = self._create_track_parser(
            track_repository, track_file_repository
        )
        flow_parser = self._create_flow_parser()
        event_list_parser = self._create_event_list_parser()
        video_parser = CachedVideoParser(SimpleVideoParser(MoviepyVideoReader()))
        video_repository = VideoRepository()
        track_to_video_repository = TrackToVideoRepository()
        track_video_parser = OttrkVideoParser(video_parser)
        config_parser = OtConfigParser(
            video_parser=video_parser,
            flow_parser=flow_parser,
        )
        return Datastore(
            track_repository,
            track_parser,
            section_repository,
            flow_parser,
            flow_repository,
            event_repository,
            event_list_parser,
            track_to_video_repository,
            video_repository,
            video_parser,
            track_video_parser,
            progressbar_builder,
            config_parser=config_parser,
        )

    def _create_track_repository(self) -> TrackRepository:
        return TrackRepository()

    def _create_track_parser(
        self,
        track_repository: TrackRepository,
        track_file_repository: TrackFileRepository,
    ) -> TrackParser:
        return OttrkParser(
            CalculateTrackClassificationByMaxConfidence(),
            track_repository,
            track_file_repository,
            track_length_limit=TRACK_LENGTH_LIMIT,
        )

    def _create_section_repository(self) -> SectionRepository:
        return SectionRepository()

    def _create_flow_parser(self) -> FlowParser:
        return OtFlowParser()

    def _create_flow_repository(self) -> FlowRepository:
        return FlowRepository()

    def _create_event_repository(self) -> EventRepository:
        return EventRepository()

    def _create_event_list_parser(self) -> EventListParser:
        return OtEventListParser()

    def _create_track_state(self) -> TrackState:
        return TrackState()

    def _create_track_view_state(self) -> TrackViewState:
        return TrackViewState()

    def _create_pandas_data_provider(
        self,
        datastore: Datastore,
        track_view_state: TrackViewState,
        progressbar: ProgressbarBuilder,
    ) -> PandasDataFrameProvider:
        dataframe_filter_builder = self._create_dataframe_filter_builder()
        return PandasTracksOffsetProvider(
            CachedPandasTrackProvider(
                datastore, track_view_state, dataframe_filter_builder, progressbar
            ),
            track_view_state=track_view_state,
        )

    def _create_track_geometry_plotter(
        self,
        state: TrackViewState,
        pandas_data_provider: PandasDataFrameProvider,
        color_palette_provider: ColorPaletteProvider,
        alpha: float,
        enable_legend: bool,
    ) -> Plotter:
        track_plotter = MatplotlibTrackPlotter(
            TrackGeometryPlotter(
                pandas_data_provider,
                color_palette_provider,
                alpha=alpha,
                enable_legend=enable_legend,
            ),
        )
        return PlotterPrototype(state, track_plotter)

    def _create_track_start_end_point_plotter(
        self,
        state: TrackViewState,
        pandas_data_provider: PandasDataFrameProvider,
        track_repository: TrackRepository,
        color_palette_provider: ColorPaletteProvider,
        enable_legend: bool,
        id_filter: Optional[TrackIdProvider] = None,
    ) -> Plotter:
        data_provider = pandas_data_provider
        data_provider = FilterById(
            pandas_data_provider,
            id_filter=TracksOverlapOccurrenceWindow(
                other=id_filter,
                track_repository=track_repository,
                track_view_state=state,
            ),
        )
        track_plotter = MatplotlibTrackPlotter(
            TrackStartEndPointPlotter(
                data_provider,
                color_palette_provider,
                enable_legend=enable_legend,
            ),
        )
        return PlotterPrototype(state, track_plotter)

    def _create_track_highlight_geometry_plotter(
        self,
        state: TrackViewState,
        tracks_intersecting_selected_sections: TracksIntersectingSelectedSections,
        pandas_track_provider: PandasDataFrameProvider,
        color_palette_provider: ColorPaletteProvider,
        enable_legend: bool,
    ) -> Plotter:
        filter_by_id = FilterById(
            pandas_track_provider, id_filter=tracks_intersecting_selected_sections
        )
        return self._create_track_geometry_plotter(
            state,
            filter_by_id,
            color_palette_provider,
            alpha=1,
            enable_legend=enable_legend,
        )

    def _create_tracks_intersecting_selected_sections(
        self,
        section_state: SectionState,
        tracks_intersecting_sections: TracksIntersectingSections,
        get_sections_by_id: GetSectionsById,
    ) -> TracksIntersectingSelectedSections:
        return TracksIntersectingSelectedSections(
            section_state, tracks_intersecting_sections, get_sections_by_id
        )

    def _create_track_highlight_geometry_plotter_not_intersecting(
        self,
        state: TrackViewState,
        tracks_not_intersecting_sections: TracksNotIntersectingSelection,
        pandas_track_provider: PandasDataFrameProvider,
        color_palette_provider: ColorPaletteProvider,
        enable_legend: bool,
    ) -> Plotter:
        filter_by_id = FilterById(
            pandas_track_provider, id_filter=tracks_not_intersecting_sections
        )
        return self._create_track_geometry_plotter(
            state,
            filter_by_id,
            color_palette_provider,
            alpha=1,
            enable_legend=enable_legend,
        )

    def _create_start_end_point_tracks_intersecting_sections_plotter(
        self,
        state: TrackViewState,
        tracks_intersecting_sections: TracksIntersectingSelectedSections,
        pandas_track_provider: PandasDataFrameProvider,
        track_repository: TrackRepository,
        color_palette_provider: ColorPaletteProvider,
        enable_legend: bool,
    ) -> Plotter:
        return self._create_track_start_end_point_plotter(
            state,
            pandas_track_provider,
            track_repository,
            color_palette_provider,
            enable_legend=enable_legend,
            id_filter=tracks_intersecting_sections,
        )

    def _create_start_end_point_tracks_not_intersecting_sections_plotter(
        self,
        state: TrackViewState,
        tracks_not_intersecting_sections: TracksNotIntersectingSelection,
        pandas_track_provider: PandasDataFrameProvider,
        track_repository: TrackRepository,
        color_palette_provider: ColorPaletteProvider,
        enable_legend: bool,
    ) -> Plotter:
        return self._create_track_start_end_point_plotter(
            state,
            pandas_track_provider,
            track_repository,
            color_palette_provider,
            enable_legend=enable_legend,
            id_filter=tracks_not_intersecting_sections,
        )

    def _create_highlight_tracks_assigned_to_flow(
        self,
        state: TrackViewState,
        pandas_track_provider: PandasDataFrameProvider,
        color_palette_provider: ColorPaletteProvider,
        tracks_assigned_to_flow: TracksAssignedToSelectedFlows,
        enable_legend: bool,
    ) -> Plotter:
        filter_by_id = FilterById(
            pandas_track_provider, id_filter=tracks_assigned_to_flow
        )
        return self._create_track_geometry_plotter(
            state,
            filter_by_id,
            color_palette_provider,
            alpha=1,
            enable_legend=enable_legend,
        )

    def _create_highlight_tracks_not_assigned_to_flow(
        self,
        state: TrackViewState,
        pandas_track_provider: PandasDataFrameProvider,
        color_palette_provider: ColorPaletteProvider,
        tracks_assigned_to_flow: TracksAssignedToSelectedFlows,
        track_repository: TrackRepository,
        enable_legend: bool,
    ) -> Plotter:
        tracks_not_assigned_to_flow = TracksNotIntersectingSelection(
            tracks_assigned_to_flow, track_repository
        )
        filter_by_id = FilterById(
            pandas_track_provider, id_filter=tracks_not_assigned_to_flow
        )
        return self._create_track_geometry_plotter(
            state,
            filter_by_id,
            color_palette_provider,
            alpha=1,
            enable_legend=enable_legend,
        )

    def _create_layers(
        self,
        datastore: Datastore,
        track_view_state: TrackViewState,
        flow_state: FlowState,
        section_state: SectionState,
        pandas_data_provider: PandasDataFrameProvider,
        road_user_assigner: RoadUserAssigner,
        color_palette_provider: ColorPaletteProvider,
    ) -> Sequence[PlottingLayer]:
        background_image_plotter = TrackBackgroundPlotter(track_view_state, datastore)
        data_provider_all_filters = FilterByClassification(
            FilterByOccurrence(
                pandas_data_provider,
                track_view_state,
                self._create_dataframe_filter_builder(),
            ),
            track_view_state,
            self._create_dataframe_filter_builder(),
        )
        data_provider_class_filter = FilterByClassification(
            pandas_data_provider,
            track_view_state,
            self._create_dataframe_filter_builder(),
        )
        track_geometry_plotter = self._create_track_geometry_plotter(
            track_view_state,
            data_provider_all_filters,
            color_palette_provider,
            alpha=0.2,
            enable_legend=True,
        )
        tracks_intersecting_sections = self._create_tracks_intersecting_sections(
            GetAllTracks(datastore._track_repository),
            ShapelyIntersector(),
        )
        tracks_intersecting_selected_sections = (
            self._create_tracks_intersecting_selected_sections(
                section_state,
                tracks_intersecting_sections,
                GetSectionsById(datastore._section_repository),
            )
        )
        tracks_not_intersecting_sections = TracksNotIntersectingSelection(
            tracks_intersecting_selected_sections, datastore._track_repository
        )

        highlight_tracks_intersecting_sections = (
            self._create_track_highlight_geometry_plotter(
                track_view_state,
                tracks_intersecting_selected_sections,
                data_provider_all_filters,
                color_palette_provider,
                enable_legend=False,
            )
        )
        highlight_tracks_not_intersecting_sections = (
            self._create_track_highlight_geometry_plotter_not_intersecting(
                track_view_state,
                tracks_not_intersecting_sections,
                data_provider_all_filters,
                color_palette_provider,
                enable_legend=False,
            )
        )
        start_end_points_tracks_intersecting_sections = (
            self._create_start_end_point_tracks_intersecting_sections_plotter(
                track_view_state,
                tracks_intersecting_selected_sections,
                data_provider_class_filter,
                datastore._track_repository,
                color_palette_provider,
                enable_legend=False,
            )
        )
        start_end_points_tracks_not_intersecting_sections = (
            self._create_start_end_point_tracks_not_intersecting_sections_plotter(
                track_view_state,
                tracks_not_intersecting_sections,
                data_provider_class_filter,
                datastore._track_repository,
                color_palette_provider,
                enable_legend=False,
            )
        )
        track_start_end_point_plotter = self._create_track_start_end_point_plotter(
            track_view_state,
            data_provider_class_filter,
            datastore._track_repository,
            color_palette_provider,
            enable_legend=False,
        )
        tracks_assigned_to_flow = TracksAssignedToSelectedFlows(
            road_user_assigner,
            datastore._event_repository,
            datastore._flow_repository,
            flow_state,
        )
        highlight_tracks_assigned_to_flow = (
            self._create_highlight_tracks_assigned_to_flow(
                track_view_state,
                data_provider_all_filters,
                color_palette_provider,
                tracks_assigned_to_flow,
                enable_legend=False,
            )
        )
        highlight_tracks_not_assigned_to_flow = (
            self._create_highlight_tracks_not_assigned_to_flow(
                track_view_state,
                data_provider_all_filters,
                color_palette_provider,
                tracks_assigned_to_flow,
                datastore._track_repository,
                enable_legend=False,
            )
        )
        background = PlottingLayer("Background", background_image_plotter, enabled=True)
        all_tracks_layer = PlottingLayer(
            "Show all tracks", track_geometry_plotter, enabled=True
        )
        highlight_tracks_intersecting_sections_layer = PlottingLayer(
            "Highlight tracks intersecting sections",
            highlight_tracks_intersecting_sections,
            enabled=False,
        )
        highlight_tracks_not_intersecting_sections_layer = PlottingLayer(
            "Highlight tracks not intersecting sections",
            highlight_tracks_not_intersecting_sections,
            enabled=False,
        )
        start_end_points_tracks_intersecting_sections_layer = PlottingLayer(
            "Show start and end point of tracks intersecting sections",
            start_end_points_tracks_intersecting_sections,
            enabled=False,
        )
        start_end_points_tracks_not_intersecting_sections_layer = PlottingLayer(
            "Show start and end point of tracks not intersecting sections",
            start_end_points_tracks_not_intersecting_sections,
            enabled=False,
        )
        start_end_point_layer = PlottingLayer(
            "Show start and end point", track_start_end_point_plotter, enabled=False
        )
        highlight_tracks_assigned_to_flow_layer = PlottingLayer(
            "Highlight tracks assigned to flow",
            highlight_tracks_assigned_to_flow,
            enabled=False,
        )
        highlight_tracks_not_assigned_to_flow_layer = PlottingLayer(
            "Highlight tracks not assigned to flow",
            highlight_tracks_not_assigned_to_flow,
            enabled=False,
        )

        return [
            background,
            all_tracks_layer,
            highlight_tracks_intersecting_sections_layer,
            highlight_tracks_not_intersecting_sections_layer,
            start_end_point_layer,
            start_end_points_tracks_intersecting_sections_layer,
            start_end_points_tracks_not_intersecting_sections_layer,
            highlight_tracks_assigned_to_flow_layer,
            highlight_tracks_not_assigned_to_flow_layer,
        ]

    def _create_section_state(self) -> SectionState:
        return SectionState()

    def _create_flow_state(self) -> FlowState:
        return FlowState()

    def _create_get_all_track_files(
        self, track_file_repository: TrackFileRepository
    ) -> GetAllTrackFiles:
        return GetAllTrackFiles(track_file_repository)

    def _create_flow_generator(
        self, section_repository: SectionRepository, flow_repository: FlowRepository
    ) -> GenerateFlows:
        id_generator: FlowIdGenerator = RepositoryFlowIdGenerator(flow_repository)
        name_generator = ArrowFlowNameGenerator()
        flow_generator = CrossProductFlowGenerator(
            id_generator=id_generator,
            name_generator=name_generator,
            predicate=FilterSameSection().and_then(FilterExisting(flow_repository)),
        )
        return GenerateFlows(
            section_repository=section_repository,
            flow_repository=flow_repository,
            flow_generator=flow_generator,
        )

    def _create_use_case_create_intersection_events(
        self,
        section_repository: SectionRepository,
        get_all_tracks: GetAllTracks,
        add_events: AddEvents,
    ) -> CreateIntersectionEvents:
        intersect = self._create_intersect(get_all_tracks)
        return SimpleCreateIntersectionEvents(intersect, section_repository, add_events)

    def _create_intersect(self, get_all_tracks: GetAllTracks) -> RunIntersect:
        return SimpleRunIntersect(
            intersect_implementation=ShapelyIntersector(ShapelyMapper()),
            intersect_parallelizer=MultiprocessingIntersectParallelization(),
            get_all_tracks=get_all_tracks,
        )

    def _create_tracks_metadata(
        self, track_repository: TrackRepository
    ) -> TracksMetadata:
        return TracksMetadata(track_repository)

    def _create_action_state(self) -> ActionState:
        return ActionState()

    def _create_dataframe_filter_builder(self) -> DataFrameFilterBuilder:
        return DataFrameFilterBuilder()

    def _create_filter_element_setting_restorer(self) -> FilterElementSettingRestorer:
        return FilterElementSettingRestorer()

    def _create_export_counts(
        self,
        event_repository: EventRepository,
        flow_repository: FlowRepository,
        track_repository: TrackRepository,
    ) -> ExportCounts:
        return ExportTrafficCounting(
            event_repository,
            flow_repository,
            FilterBySectionEnterEvent(SimpleRoadUserAssigner()),
            SimpleTaggerFactory(track_repository),
            FillZerosExporterFactory(SimpleExporterFactory()),
        )

    def _create_use_case_create_events(
        self,
        section_repository: SectionRepository,
        clear_events: ClearAllEvents,
        get_all_tracks: GetAllTracks,
        add_events: AddEvents,
    ) -> CreateEvents:
        run_intersect = self._create_intersect(get_all_tracks)
        create_intersection_events = SimpleCreateIntersectionEvents(
            run_intersect, section_repository, add_events
        )
        scene_action_detector = SceneActionDetector(SceneEventBuilder())
        create_scene_events = SimpleCreateSceneEvents(
            get_all_tracks, scene_action_detector, add_events
        )
        return CreateEvents(
            clear_events, create_intersection_events, create_scene_events
        )

    def _create_tracks_intersecting_sections(
        self,
        get_all_tracks: GetAllTracks,
        intersect_implementation: IntersectImplementation,
    ) -> TracksIntersectingSections:
        return SimpleTracksIntersectingSections(
            get_all_tracks, intersect_implementation
        )

    @staticmethod
    def _create_use_case_load_otflow(
        clear_all_sections: ClearAllSections,
        clear_all_flows: ClearAllFlows,
        clear_all_events: ClearAllEvents,
        flow_parser: FlowParser,
        add_section: AddSection,
        add_flow: AddFlow,
    ) -> LoadOtflow:
        return LoadOtflow(
            clear_all_sections,
            clear_all_flows,
            clear_all_events,
            flow_parser,
            add_section,
            add_flow,
        )

    @staticmethod
    def _create_use_case_clear_all_repositories(
        clear_all_events: ClearAllEvents,
        clear_all_flows: ClearAllFlows,
        clear_all_sections: ClearAllSections,
        clear_all_track_to_videos: ClearAllTrackToVideos,
        clear_all_tracks: ClearAllTracks,
        clear_all_videos: ClearAllVideos,
    ) -> ClearRepositories:
        return ClearRepositories(
            clear_all_events,
            clear_all_flows,
            clear_all_sections,
            clear_all_track_to_videos,
            clear_all_tracks,
            clear_all_videos,
        )

    @staticmethod
    def _create_use_case_start_new_project(
        clear_repositories: ClearRepositories,
        reset_project_config: ResetProjectConfig,
        track_view_state: TrackViewState,
    ) -> StartNewProject:
        return StartNewProject(
            clear_repositories, reset_project_config, track_view_state
        )

    @staticmethod
    def _create_reset_project_config(
        project_updater: ProjectUpdater,
    ) -> ResetProjectConfig:
        return ResetProjectConfig(project_updater)

    @staticmethod
    def _create_project_updater(datastore: Datastore) -> ProjectUpdater:
        return ProjectUpdater(datastore)

    def _create_track_file_repository(self) -> TrackFileRepository:
        return TrackFileRepository()<|MERGE_RESOLUTION|>--- conflicted
+++ resolved
@@ -338,14 +338,10 @@
         track_repository = self._create_track_repository()
         track_file_repository = self._create_track_file_repository()
         section_repository = self._create_section_repository()
-<<<<<<< HEAD
         flow_repository = self._create_flow_repository()
-        track_parser = self._create_track_parser(track_repository)
-=======
         track_parser = self._create_track_parser(
             track_repository, track_file_repository
         )
->>>>>>> 5a4a14ee
         flow_parser = self._create_flow_parser()
         event_list_parser = self._create_event_list_parser()
         event_repository = self._create_event_repository()
