import logging
from typing import Optional, Sequence

from OTAnalytics.adapter_ui.default_values import TRACK_LENGTH_LIMIT
from OTAnalytics.application.analysis.intersect import RunIntersect
from OTAnalytics.application.analysis.traffic_counting import (
    ExportTrafficCounting,
    RoadUserAssigner,
    SimpleTaggerFactory,
)
from OTAnalytics.application.analysis.traffic_counting_specification import ExportCounts
from OTAnalytics.application.application import OTAnalyticsApplication
from OTAnalytics.application.datastore import (
    Datastore,
    EventListParser,
    FlowParser,
    TrackParser,
    TrackToVideoRepository,
)
from OTAnalytics.application.eventlist import SceneActionDetector
from OTAnalytics.application.logger import logger, setup_logger
from OTAnalytics.application.plotting import (
    LayeredPlotter,
    PlottingLayer,
    TrackBackgroundPlotter,
)
from OTAnalytics.application.state import (
    ActionState,
    FlowState,
    Plotter,
    SectionState,
    SelectedVideoUpdate,
    TrackImageUpdater,
    TrackPropertiesUpdater,
    TracksMetadata,
    TrackState,
    TrackViewState,
)
from OTAnalytics.application.use_cases.create_events import (
    CreateEvents,
    CreateIntersectionEvents,
    SimpleCreateIntersectionEvents,
    SimpleCreateSceneEvents,
)
from OTAnalytics.application.use_cases.event_repository import (
    AddEvents,
    ClearEventRepository,
)
from OTAnalytics.application.use_cases.generate_flows import (
    ArrowFlowNameGenerator,
    CrossProductFlowGenerator,
    FilterExisting,
    FilterSameSection,
    FlowIdGenerator,
    GenerateFlows,
    RepositoryFlowIdGenerator,
)
from OTAnalytics.application.use_cases.highlight_intersections import (
    TracksAssignedToSelectedFlows,
    TracksIntersectingSelectedSections,
    TracksNotIntersectingSelection,
    TracksOverlapOccurrenceWindow,
)
from OTAnalytics.application.use_cases.section_repository import AddSection
from OTAnalytics.application.use_cases.track_repository import (
    AddAllTracks,
    ClearAllTracks,
    GetAllTracks,
)
from OTAnalytics.domain.event import EventRepository, SceneEventBuilder
from OTAnalytics.domain.filter import FilterElementSettingRestorer
from OTAnalytics.domain.flow import FlowRepository
from OTAnalytics.domain.progress import ProgressbarBuilder
from OTAnalytics.domain.section import SectionRepository
from OTAnalytics.domain.track import (
    CalculateTrackClassificationByMaxConfidence,
    TrackIdProvider,
    TrackRepository,
)
from OTAnalytics.domain.video import VideoRepository
from OTAnalytics.plugin_filter.dataframe_filter import DataFrameFilterBuilder
from OTAnalytics.plugin_intersect.shapely.intersect import ShapelyIntersector
from OTAnalytics.plugin_intersect.shapely.mapping import ShapelyMapper
from OTAnalytics.plugin_intersect.simple_intersect import SimpleRunIntersect
from OTAnalytics.plugin_intersect_parallelization.multiprocessing import (
    MultiprocessingIntersectParallelization,
)
from OTAnalytics.plugin_parser.export import (
    FillZerosExporterFactory,
    SimpleExporterFactory,
)
from OTAnalytics.plugin_parser.otvision_parser import (
    CachedVideoParser,
    OtConfigParser,
    OtEventListParser,
    OtFlowParser,
    OttrkParser,
    OttrkVideoParser,
    SimpleVideoParser,
)
from OTAnalytics.plugin_progress.tqdm_progressbar import TqdmBuilder
from OTAnalytics.plugin_prototypes.eventlist_exporter.eventlist_exporter import (
    AVAILABLE_EVENTLIST_EXPORTERS,
)
from OTAnalytics.plugin_prototypes.track_visualization.track_viz import (
    CachedPandasTrackProvider,
    ColorPaletteProvider,
    FilterByClassification,
    FilterById,
    FilterByOccurrence,
    MatplotlibTrackPlotter,
    PandasDataFrameProvider,
    PandasTracksOffsetProvider,
    PlotterPrototype,
    TrackGeometryPlotter,
    TrackStartEndPointPlotter,
)
from OTAnalytics.plugin_ui.cli import (
    CliArgumentParser,
    CliArguments,
    CliParseError,
    OTAnalyticsCli,
)
from OTAnalytics.plugin_video_processing.video_reader import MoviepyVideoReader


class ApplicationStarter:
    def start(self) -> None:
        parser = self._build_cli_argument_parser()
        cli_args = parser.parse()
        self._setup_logger(cli_args.debug)

        if cli_args.start_cli:
            try:
                self.start_cli(cli_args)
            except CliParseError as e:
                logger().exception(e, exc_info=True)
        else:
            self.start_gui()

    def _build_cli_argument_parser(self) -> CliArgumentParser:
        return CliArgumentParser()

    def _setup_logger(self, debug: bool) -> None:
        if debug:
            setup_logger(logging.DEBUG)
        else:
            setup_logger(logging.INFO)

    def start_gui(self) -> None:
        from OTAnalytics.plugin_ui.customtkinter_gui.dummy_viewmodel import (
            DummyViewModel,
        )
        from OTAnalytics.plugin_ui.customtkinter_gui.gui import (
            ModifiedCTk,
            OTAnalyticsGui,
        )
        from OTAnalytics.plugin_ui.customtkinter_gui.toplevel_progress import (
            PullingProgressbarBuilder,
            PullingProgressbarPopupBuilder,
        )

        pulling_progressbar_popup_builder = PullingProgressbarPopupBuilder()
        pulling_progressbar_builder = PullingProgressbarBuilder(
            pulling_progressbar_popup_builder
        )

        track_repository = self._create_track_repository()
        section_repository = self._create_section_repository()
        flow_repository = self._create_flow_repository()
        event_repository = self._create_event_repository()
        datastore = self._create_datastore(
            track_repository,
            section_repository,
            flow_repository,
            event_repository,
            pulling_progressbar_builder,
        )
        track_state = self._create_track_state()
        track_view_state = self._create_track_view_state()
        section_state = self._create_section_state()
        flow_state = self._create_flow_state()
        road_user_assigner = RoadUserAssigner()

        pandas_data_provider = self._create_pandas_data_provider(
            datastore, track_view_state, pulling_progressbar_builder
        )
        color_palette_provider = ColorPaletteProvider()
        layers = self._create_layers(
            datastore,
            track_view_state,
            flow_state,
            section_state,
            pandas_data_provider,
            road_user_assigner,
            color_palette_provider,
        )
        plotter = LayeredPlotter(layers=layers)
        properties_updater = TrackPropertiesUpdater(datastore, track_view_state)
        image_updater = TrackImageUpdater(
            datastore, track_view_state, section_state, flow_state, plotter
        )
        track_view_state.selected_videos.register(properties_updater.notify_videos)
        track_view_state.selected_videos.register(image_updater.notify_video)
        selected_video_updater = SelectedVideoUpdate(datastore, track_view_state)

        tracks_metadata = self._create_tracks_metadata(track_repository)
        # TODO: Should not register to tracks_metadata._classifications but to
        # TODO: ottrk metadata detection classes
        tracks_metadata._classifications.register(
            observer=color_palette_provider.update
        )
        action_state = self._create_action_state()
        filter_element_settings_restorer = (
            self._create_filter_element_setting_restorer()
        )
        generate_flows = self._create_flow_generator(
            section_repository, flow_repository
        )
        add_events = AddEvents(event_repository)
        get_all_tracks = GetAllTracks(track_repository)
        create_events = self._create_use_case_create_events(
            section_repository, event_repository, get_all_tracks, add_events
        )
        intersect_tracks_with_sections = self._create_intersect_tracks_with_sections(
            section_repository, get_all_tracks, add_events
        )
        export_counts = self._create_export_counts(
            event_repository, flow_repository, track_repository
        )
        application = OTAnalyticsApplication(
            datastore=datastore,
            track_state=track_state,
            track_view_state=track_view_state,
            section_state=section_state,
            flow_state=flow_state,
            tracks_metadata=tracks_metadata,
            action_state=action_state,
            filter_element_setting_restorer=filter_element_settings_restorer,
            generate_flows=generate_flows,
            create_intersection_events=intersect_tracks_with_sections,
            export_counts=export_counts,
            create_events=create_events,
        )
        application.connect_clear_event_repository_observer()
        flow_parser: FlowParser = application._datastore._flow_parser
        name_generator = ArrowFlowNameGenerator()
        dummy_viewmodel = DummyViewModel(
            application,
            flow_parser,
            name_generator,
            event_list_export_formats=AVAILABLE_EVENTLIST_EXPORTERS,
        )
        dummy_viewmodel.register_observers()
        application.connect_observers()
        datastore.register_tracks_observer(selected_video_updater)
        datastore.register_tracks_observer(dummy_viewmodel)
        datastore.register_tracks_observer(image_updater)
        datastore.register_video_observer(selected_video_updater)
        datastore.register_section_changed_observer(
            image_updater.notify_section_changed
        )
        for layer in layers:
            layer.register(image_updater.notify_layers)
        main_window = ModifiedCTk(dummy_viewmodel)
        pulling_progressbar_popup_builder.add_widget(main_window)
        OTAnalyticsGui(main_window, dummy_viewmodel, layers).start()

    def start_cli(self, cli_args: CliArguments) -> None:
        track_repository = self._create_track_repository()
        section_repository = self._create_section_repository()
        track_parser = self._create_track_parser(track_repository)
        flow_parser = self._create_flow_parser()
        event_list_parser = self._create_event_list_parser()
        event_repository = self._create_event_repository()
        add_section = AddSection(section_repository)
        add_events = AddEvents(event_repository)
        get_all_tracks = GetAllTracks(track_repository)
        create_events = self._create_use_case_create_events(
            section_repository, event_repository, get_all_tracks, add_events
        )
        add_all_tracks = AddAllTracks(track_repository)
        clear_all_tracks = ClearAllTracks(track_repository)
        OTAnalyticsCli(
            cli_args,
            track_parser=track_parser,
            flow_parser=flow_parser,
            event_list_parser=event_list_parser,
            event_repository=event_repository,
            add_section=add_section,
            create_events=create_events,
            add_all_tracks=add_all_tracks,
            clear_all_tracks=clear_all_tracks,
            progressbar=TqdmBuilder(),
        ).start()

    def _create_datastore(
        self,
        track_repository: TrackRepository,
        section_repository: SectionRepository,
        flow_repository: FlowRepository,
        event_repository: EventRepository,
        progressbar_builder: ProgressbarBuilder,
    ) -> Datastore:
        """
        Build all required objects and inject them where necessary

        Args:
            track_repository (TrackRepository): the track repository to inject
            progressbar_builder (ProgressbarBuilder): the progressbar builder to inject
        """
        track_parser = self._create_track_parser(track_repository)
        flow_parser = self._create_flow_parser()
        event_list_parser = self._create_event_list_parser()
        video_parser = CachedVideoParser(SimpleVideoParser(MoviepyVideoReader()))
        video_repository = VideoRepository()
        track_to_video_repository = TrackToVideoRepository()
        track_video_parser = OttrkVideoParser(video_parser)
        config_parser = OtConfigParser(
            video_parser=video_parser,
            flow_parser=flow_parser,
        )
        return Datastore(
            track_repository,
            track_parser,
            section_repository,
            flow_parser,
            flow_repository,
            event_repository,
            event_list_parser,
            track_to_video_repository,
            video_repository,
            video_parser,
            track_video_parser,
            progressbar_builder,
            config_parser=config_parser,
        )

    def _create_track_repository(self) -> TrackRepository:
        return TrackRepository()

    def _create_track_parser(self, track_repository: TrackRepository) -> TrackParser:
        return OttrkParser(
            CalculateTrackClassificationByMaxConfidence(),
            track_repository,
            track_length_limit=TRACK_LENGTH_LIMIT,
        )

    def _create_section_repository(self) -> SectionRepository:
        return SectionRepository()

    def _create_flow_parser(self) -> FlowParser:
        return OtFlowParser()

    def _create_flow_repository(self) -> FlowRepository:
        return FlowRepository()

    def _create_event_repository(self) -> EventRepository:
        return EventRepository()

    def _create_event_list_parser(self) -> EventListParser:
        return OtEventListParser()

    def _create_track_state(self) -> TrackState:
        return TrackState()

    def _create_track_view_state(self) -> TrackViewState:
        return TrackViewState()

    def _create_pandas_data_provider(
        self,
        datastore: Datastore,
        track_view_state: TrackViewState,
        progressbar: ProgressbarBuilder,
    ) -> PandasDataFrameProvider:
        dataframe_filter_builder = self._create_dataframe_filter_builder()
        return PandasTracksOffsetProvider(
            CachedPandasTrackProvider(
                datastore, track_view_state, dataframe_filter_builder, progressbar
            ),
            track_view_state=track_view_state,
        )

    def _create_track_geometry_plotter(
        self,
        state: TrackViewState,
        pandas_data_provider: PandasDataFrameProvider,
        color_palette_provider: ColorPaletteProvider,
        alpha: float,
        enable_legend: bool,
    ) -> Plotter:
        track_plotter = MatplotlibTrackPlotter(
            TrackGeometryPlotter(
                pandas_data_provider,
                color_palette_provider,
                alpha=alpha,
                enable_legend=enable_legend,
            ),
        )
        return PlotterPrototype(state, track_plotter)

    def _create_track_start_end_point_plotter(
        self,
        state: TrackViewState,
        pandas_data_provider: PandasDataFrameProvider,
<<<<<<< HEAD
        color_palette_provider: ColorPaletteProvider,
=======
        track_repository: TrackRepository,
>>>>>>> 27dceac0
        enable_legend: bool,
        id_filter: Optional[TrackIdProvider] = None,
    ) -> Plotter:
<<<<<<< HEAD
        track_plotter = MatplotlibTrackPlotter(
            TrackStartEndPointPlotter(
                pandas_data_provider,
                color_palette_provider,
                enable_legend=enable_legend,
=======
        data_provider = pandas_data_provider
        data_provider = FilterById(
            pandas_data_provider,
            id_filter=TracksOverlapOccurrenceWindow(
                other=id_filter,
                track_repository=track_repository,
                track_view_state=state,
>>>>>>> 27dceac0
            ),
        )
        track_plotter = MatplotlibTrackPlotter(
            TrackStartEndPointPlotter(data_provider, enable_legend=enable_legend),
        )
        return PlotterPrototype(state, track_plotter)

    def _create_track_highlight_geometry_plotter(
        self,
        state: TrackViewState,
        tracks_intersecting_selected_sections: TracksIntersectingSelectedSections,
        pandas_track_provider: PandasDataFrameProvider,
        color_palette_provider: ColorPaletteProvider,
        enable_legend: bool,
    ) -> Plotter:
        filter_by_id = FilterById(
            pandas_track_provider, id_filter=tracks_intersecting_selected_sections
        )
        return self._create_track_geometry_plotter(
            state,
            filter_by_id,
            color_palette_provider,
            alpha=1,
            enable_legend=enable_legend,
        )

    def _create_tracks_intersecting_selected_sections(
        self,
        section_state: SectionState,
        event_repository: EventRepository,
    ) -> TracksIntersectingSelectedSections:
        return TracksIntersectingSelectedSections(section_state, event_repository)

    def _create_track_highlight_geometry_plotter_not_intersecting(
        self,
        state: TrackViewState,
        tracks_not_intersecting_sections: TracksNotIntersectingSelection,
        pandas_track_provider: PandasDataFrameProvider,
        color_palette_provider: ColorPaletteProvider,
        enable_legend: bool,
    ) -> Plotter:
        filter_by_id = FilterById(
            pandas_track_provider, id_filter=tracks_not_intersecting_sections
        )
        return self._create_track_geometry_plotter(
            state,
            filter_by_id,
            color_palette_provider,
            alpha=1,
            enable_legend=enable_legend,
        )

    def _create_start_end_point_tracks_intersecting_sections_plotter(
        self,
        state: TrackViewState,
        tracks_intersecting_sections: TracksIntersectingSelectedSections,
        pandas_track_provider: PandasDataFrameProvider,
<<<<<<< HEAD
        color_palette_provider: ColorPaletteProvider,
=======
        track_repository: TrackRepository,
>>>>>>> 27dceac0
        enable_legend: bool,
    ) -> Plotter:
        return self._create_track_start_end_point_plotter(
<<<<<<< HEAD
            state, filter_by_id, color_palette_provider, enable_legend=enable_legend
=======
            state,
            pandas_track_provider,
            track_repository,
            enable_legend=enable_legend,
            id_filter=tracks_intersecting_sections,
>>>>>>> 27dceac0
        )

    def _create_start_end_point_tracks_not_intersecting_sections_plotter(
        self,
        state: TrackViewState,
        tracks_not_intersecting_sections: TracksNotIntersectingSelection,
        pandas_track_provider: PandasDataFrameProvider,
<<<<<<< HEAD
        color_palette_provider: ColorPaletteProvider,
        enable_legend: bool,
    ) -> Plotter:
        filter_by_id = FilterById(
            pandas_track_provider, id_filter=tracks_not_intersecting_sections
        )
        return self._create_track_start_end_point_plotter(
            state, filter_by_id, color_palette_provider, enable_legend=enable_legend
=======
        track_repository: TrackRepository,
        enable_legend: bool,
    ) -> Plotter:
        return self._create_track_start_end_point_plotter(
            state,
            pandas_track_provider,
            track_repository,
            enable_legend=enable_legend,
            id_filter=tracks_not_intersecting_sections,
>>>>>>> 27dceac0
        )

    def _create_highlight_tracks_assigned_to_flow(
        self,
        state: TrackViewState,
        pandas_track_provider: PandasDataFrameProvider,
        color_palette_provider: ColorPaletteProvider,
        tracks_assigned_to_flow: TracksAssignedToSelectedFlows,
        enable_legend: bool,
    ) -> Plotter:
        filter_by_id = FilterById(
            pandas_track_provider, id_filter=tracks_assigned_to_flow
        )
        return self._create_track_geometry_plotter(
            state,
            filter_by_id,
            color_palette_provider,
            alpha=1,
            enable_legend=enable_legend,
        )

    def _create_highlight_tracks_not_assigned_to_flow(
        self,
        state: TrackViewState,
        pandas_track_provider: PandasDataFrameProvider,
        color_palette_provider: ColorPaletteProvider,
        tracks_assigned_to_flow: TracksAssignedToSelectedFlows,
        track_repository: TrackRepository,
        enable_legend: bool,
    ) -> Plotter:
        tracks_not_assigned_to_flow = TracksNotIntersectingSelection(
            tracks_assigned_to_flow, track_repository
        )
        filter_by_id = FilterById(
            pandas_track_provider, id_filter=tracks_not_assigned_to_flow
        )
        return self._create_track_geometry_plotter(
            state,
            filter_by_id,
            color_palette_provider,
            alpha=1,
            enable_legend=enable_legend,
        )

    def _create_layers(
        self,
        datastore: Datastore,
        track_view_state: TrackViewState,
        flow_state: FlowState,
        section_state: SectionState,
        pandas_data_provider: PandasDataFrameProvider,
        road_user_assigner: RoadUserAssigner,
        color_palette_provider: ColorPaletteProvider,
    ) -> Sequence[PlottingLayer]:
        background_image_plotter = TrackBackgroundPlotter(track_view_state, datastore)
        data_provider_all_filters = FilterByClassification(
            FilterByOccurrence(
                pandas_data_provider,
                track_view_state,
                self._create_dataframe_filter_builder(),
            ),
            track_view_state,
            self._create_dataframe_filter_builder(),
        )
        data_provider_class_filter = FilterByClassification(
            pandas_data_provider,
            track_view_state,
            self._create_dataframe_filter_builder(),
        )
        track_geometry_plotter = self._create_track_geometry_plotter(
            track_view_state,
            data_provider_all_filters,
            color_palette_provider,
            alpha=0.2,
            enable_legend=True,
        )
        tracks_intersecting_sections = TracksIntersectingSelectedSections(
            section_state, datastore._event_repository
        )
        tracks_not_intersecting_sections = TracksNotIntersectingSelection(
            tracks_intersecting_sections, datastore._track_repository
        )

        highlight_tracks_intersecting_sections = (
            self._create_track_highlight_geometry_plotter(
                track_view_state,
                tracks_intersecting_sections,
                data_provider_all_filters,
                color_palette_provider,
                enable_legend=False,
            )
        )
        highlight_tracks_not_intersecting_sections = (
            self._create_track_highlight_geometry_plotter_not_intersecting(
                track_view_state,
                tracks_not_intersecting_sections,
                data_provider_all_filters,
                color_palette_provider,
                enable_legend=False,
            )
        )
        start_end_points_tracks_intersecting_sections = (
            self._create_start_end_point_tracks_intersecting_sections_plotter(
                track_view_state,
                tracks_intersecting_sections,
                data_provider_class_filter,
<<<<<<< HEAD
                color_palette_provider,
=======
                datastore._track_repository,
>>>>>>> 27dceac0
                enable_legend=False,
            )
        )
        start_end_points_tracks_not_intersecting_sections = (
            self._create_start_end_point_tracks_not_intersecting_sections_plotter(
                track_view_state,
                tracks_not_intersecting_sections,
                data_provider_class_filter,
<<<<<<< HEAD
                color_palette_provider,
=======
                datastore._track_repository,
>>>>>>> 27dceac0
                enable_legend=False,
            )
        )
        track_start_end_point_plotter = self._create_track_start_end_point_plotter(
            track_view_state,
            data_provider_class_filter,
<<<<<<< HEAD
            color_palette_provider,
=======
            datastore._track_repository,
>>>>>>> 27dceac0
            enable_legend=False,
        )
        tracks_assigned_to_flow = TracksAssignedToSelectedFlows(
            road_user_assigner,
            datastore._event_repository,
            datastore._flow_repository,
            flow_state,
        )
        highlight_tracks_assigned_to_flow = (
            self._create_highlight_tracks_assigned_to_flow(
                track_view_state,
                data_provider_all_filters,
                color_palette_provider,
                tracks_assigned_to_flow,
                enable_legend=False,
            )
        )
        highlight_tracks_not_assigned_to_flow = (
            self._create_highlight_tracks_not_assigned_to_flow(
                track_view_state,
                data_provider_all_filters,
                color_palette_provider,
                tracks_assigned_to_flow,
                datastore._track_repository,
                enable_legend=False,
            )
        )
        background = PlottingLayer("Background", background_image_plotter, enabled=True)
        all_tracks_layer = PlottingLayer(
            "Show all tracks", track_geometry_plotter, enabled=True
        )
        highlight_tracks_intersecting_sections_layer = PlottingLayer(
            "Highlight tracks intersecting sections",
            highlight_tracks_intersecting_sections,
            enabled=False,
        )
        highlight_tracks_not_intersecting_sections_layer = PlottingLayer(
            "Highlight tracks not intersecting sections",
            highlight_tracks_not_intersecting_sections,
            enabled=False,
        )
        start_end_points_tracks_intersecting_sections_layer = PlottingLayer(
            "Show start and end point of tracks intersecting sections",
            start_end_points_tracks_intersecting_sections,
            enabled=False,
        )
        start_end_points_tracks_not_intersecting_sections_layer = PlottingLayer(
            "Show start and end point of tracks not intersecting sections",
            start_end_points_tracks_not_intersecting_sections,
            enabled=False,
        )
        start_end_point_layer = PlottingLayer(
            "Show start and end point", track_start_end_point_plotter, enabled=False
        )
        highlight_tracks_assigned_to_flow_layer = PlottingLayer(
            "Highlight tracks assigned to flow",
            highlight_tracks_assigned_to_flow,
            enabled=False,
        )
        highlight_tracks_not_assigned_to_flow_layer = PlottingLayer(
            "Highlight tracks not assigned to flow",
            highlight_tracks_not_assigned_to_flow,
            enabled=False,
        )

        return [
            background,
            all_tracks_layer,
            highlight_tracks_intersecting_sections_layer,
            highlight_tracks_not_intersecting_sections_layer,
            start_end_point_layer,
            start_end_points_tracks_intersecting_sections_layer,
            start_end_points_tracks_not_intersecting_sections_layer,
            highlight_tracks_assigned_to_flow_layer,
            highlight_tracks_not_assigned_to_flow_layer,
        ]

    def _create_section_state(self) -> SectionState:
        return SectionState()

    def _create_flow_state(self) -> FlowState:
        return FlowState()

    def _create_flow_generator(
        self, section_repository: SectionRepository, flow_repository: FlowRepository
    ) -> GenerateFlows:
        id_generator: FlowIdGenerator = RepositoryFlowIdGenerator(flow_repository)
        name_generator = ArrowFlowNameGenerator()
        flow_generator = CrossProductFlowGenerator(
            id_generator=id_generator,
            name_generator=name_generator,
            predicate=FilterSameSection().and_then(FilterExisting(flow_repository)),
        )
        return GenerateFlows(
            section_repository=section_repository,
            flow_repository=flow_repository,
            flow_generator=flow_generator,
        )

    def _create_intersect_tracks_with_sections(
        self,
        section_repository: SectionRepository,
        get_all_tracks: GetAllTracks,
        add_events: AddEvents,
    ) -> CreateIntersectionEvents:
        intersect = self._create_intersect(get_all_tracks)
        return SimpleCreateIntersectionEvents(intersect, section_repository, add_events)

    def _create_intersect(self, get_all_tracks: GetAllTracks) -> RunIntersect:
        return SimpleRunIntersect(
            intersect_implementation=ShapelyIntersector(ShapelyMapper()),
            intersect_parallelizer=MultiprocessingIntersectParallelization(),
            get_all_tracks=get_all_tracks,
        )

    def _create_tracks_metadata(
        self, track_repository: TrackRepository
    ) -> TracksMetadata:
        return TracksMetadata(track_repository)

    def _create_action_state(self) -> ActionState:
        return ActionState()

    def _create_dataframe_filter_builder(self) -> DataFrameFilterBuilder:
        return DataFrameFilterBuilder()

    def _create_filter_element_setting_restorer(self) -> FilterElementSettingRestorer:
        return FilterElementSettingRestorer()

    def _create_export_counts(
        self,
        event_repository: EventRepository,
        flow_repository: FlowRepository,
        track_repository: TrackRepository,
    ) -> ExportCounts:
        return ExportTrafficCounting(
            event_repository,
            flow_repository,
            RoadUserAssigner(),
            SimpleTaggerFactory(track_repository),
            FillZerosExporterFactory(SimpleExporterFactory()),
        )

    def _create_use_case_create_events(
        self,
        section_repository: SectionRepository,
        event_repository: EventRepository,
        get_all_tracks: GetAllTracks,
        add_events: AddEvents,
    ) -> CreateEvents:
        run_intersect = self._create_intersect(get_all_tracks)
        clear_event_repository = ClearEventRepository(event_repository)
        create_intersection_events = SimpleCreateIntersectionEvents(
            run_intersect, section_repository, add_events
        )
        scene_action_detector = SceneActionDetector(SceneEventBuilder())
        create_scene_events = SimpleCreateSceneEvents(
            get_all_tracks, scene_action_detector, add_events
        )
        return CreateEvents(
            clear_event_repository, create_intersection_events, create_scene_events
        )<|MERGE_RESOLUTION|>--- conflicted
+++ resolved
@@ -403,21 +403,11 @@
         self,
         state: TrackViewState,
         pandas_data_provider: PandasDataFrameProvider,
-<<<<<<< HEAD
-        color_palette_provider: ColorPaletteProvider,
-=======
         track_repository: TrackRepository,
->>>>>>> 27dceac0
+        color_palette_provider: ColorPaletteProvider,
         enable_legend: bool,
         id_filter: Optional[TrackIdProvider] = None,
     ) -> Plotter:
-<<<<<<< HEAD
-        track_plotter = MatplotlibTrackPlotter(
-            TrackStartEndPointPlotter(
-                pandas_data_provider,
-                color_palette_provider,
-                enable_legend=enable_legend,
-=======
         data_provider = pandas_data_provider
         data_provider = FilterById(
             pandas_data_provider,
@@ -425,11 +415,14 @@
                 other=id_filter,
                 track_repository=track_repository,
                 track_view_state=state,
->>>>>>> 27dceac0
             ),
         )
         track_plotter = MatplotlibTrackPlotter(
-            TrackStartEndPointPlotter(data_provider, enable_legend=enable_legend),
+            TrackStartEndPointPlotter(
+                data_provider,
+                color_palette_provider,
+                enable_legend=enable_legend,
+            ),
         )
         return PlotterPrototype(state, track_plotter)
 
@@ -483,50 +476,35 @@
         state: TrackViewState,
         tracks_intersecting_sections: TracksIntersectingSelectedSections,
         pandas_track_provider: PandasDataFrameProvider,
-<<<<<<< HEAD
-        color_palette_provider: ColorPaletteProvider,
-=======
         track_repository: TrackRepository,
->>>>>>> 27dceac0
-        enable_legend: bool,
-    ) -> Plotter:
-        return self._create_track_start_end_point_plotter(
-<<<<<<< HEAD
-            state, filter_by_id, color_palette_provider, enable_legend=enable_legend
-=======
-            state,
-            pandas_track_provider,
-            track_repository,
-            enable_legend=enable_legend,
-            id_filter=tracks_intersecting_sections,
->>>>>>> 27dceac0
-        )
-
-    def _create_start_end_point_tracks_not_intersecting_sections_plotter(
-        self,
-        state: TrackViewState,
-        tracks_not_intersecting_sections: TracksNotIntersectingSelection,
-        pandas_track_provider: PandasDataFrameProvider,
-<<<<<<< HEAD
-        color_palette_provider: ColorPaletteProvider,
-        enable_legend: bool,
-    ) -> Plotter:
-        filter_by_id = FilterById(
-            pandas_track_provider, id_filter=tracks_not_intersecting_sections
-        )
-        return self._create_track_start_end_point_plotter(
-            state, filter_by_id, color_palette_provider, enable_legend=enable_legend
-=======
-        track_repository: TrackRepository,
+        color_palette_provider: ColorPaletteProvider,
         enable_legend: bool,
     ) -> Plotter:
         return self._create_track_start_end_point_plotter(
             state,
             pandas_track_provider,
             track_repository,
+            color_palette_provider,
+            enable_legend=enable_legend,
+            id_filter=tracks_intersecting_sections,
+        )
+
+    def _create_start_end_point_tracks_not_intersecting_sections_plotter(
+        self,
+        state: TrackViewState,
+        tracks_not_intersecting_sections: TracksNotIntersectingSelection,
+        pandas_track_provider: PandasDataFrameProvider,
+        track_repository: TrackRepository,
+        color_palette_provider: ColorPaletteProvider,
+        enable_legend: bool,
+    ) -> Plotter:
+        return self._create_track_start_end_point_plotter(
+            state,
+            pandas_track_provider,
+            track_repository,
+            color_palette_provider,
             enable_legend=enable_legend,
             id_filter=tracks_not_intersecting_sections,
->>>>>>> 27dceac0
         )
 
     def _create_highlight_tracks_assigned_to_flow(
@@ -633,11 +611,8 @@
                 track_view_state,
                 tracks_intersecting_sections,
                 data_provider_class_filter,
-<<<<<<< HEAD
+                datastore._track_repository,
                 color_palette_provider,
-=======
-                datastore._track_repository,
->>>>>>> 27dceac0
                 enable_legend=False,
             )
         )
@@ -646,22 +621,16 @@
                 track_view_state,
                 tracks_not_intersecting_sections,
                 data_provider_class_filter,
-<<<<<<< HEAD
+                datastore._track_repository,
                 color_palette_provider,
-=======
-                datastore._track_repository,
->>>>>>> 27dceac0
                 enable_legend=False,
             )
         )
         track_start_end_point_plotter = self._create_track_start_end_point_plotter(
             track_view_state,
             data_provider_class_filter,
-<<<<<<< HEAD
-            color_palette_provider,
-=======
             datastore._track_repository,
->>>>>>> 27dceac0
+            color_palette_provider,
             enable_legend=False,
         )
         tracks_assigned_to_flow = TracksAssignedToSelectedFlows(
