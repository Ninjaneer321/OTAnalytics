--- conflicted
+++ resolved
@@ -748,21 +748,6 @@
             flow_repository,
             RoadUserAssigner(),
             SimpleTaggerFactory(track_repository),
-<<<<<<< HEAD
-            SimpleExporterFactory(),
-        )
-
-
-class FrameUpdater:
-    def __init__(self, state: TrackViewState) -> None:
-        self._state = state
-
-    def notify_filter_element(self, filter_element: FilterElement) -> None:
-        end_date = filter_element.date_range.end_date
-        video = self._state.selected_videos.get()[0]
-        frame_number = video.get_frame_number_for(end_date) if end_date else 0
-        self._state.frame.set(frame_number)
-=======
             FillZerosExporterFactory(SimpleExporterFactory()),
         )
 
@@ -785,4 +770,14 @@
         return CreateEvents(
             clear_event_repository, create_intersection_events, create_scene_events
         )
->>>>>>> 4853af85
+
+
+class FrameUpdater:
+    def __init__(self, state: TrackViewState) -> None:
+        self._state = state
+
+    def notify_filter_element(self, filter_element: FilterElement) -> None:
+        end_date = filter_element.date_range.end_date
+        video = self._state.selected_videos.get()[0]
+        frame_number = video.get_frame_number_for(end_date) if end_date else 0
+        self._state.frame.set(frame_number)