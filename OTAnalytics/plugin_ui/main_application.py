--- conflicted
+++ resolved
@@ -959,18 +959,6 @@
             get_all_tracks, intersect_implementation
         )
 
-<<<<<<< HEAD
-
-class FrameUpdater:
-    def __init__(self, state: TrackViewState) -> None:
-        self._state = state
-
-    def notify_filter_element(self, filter_element: FilterElement) -> None:
-        end_date = filter_element.date_range.end_date
-        video = self._state.selected_videos.get()[0]
-        frame_number = video.get_frame_number_for(end_date) if end_date else 0
-        self._state.frame.set(frame_number)
-=======
     @staticmethod
     def _create_use_case_load_otflow(
         clear_all_sections: ClearAllSections,
@@ -1029,4 +1017,14 @@
 
     def _create_track_file_repository(self) -> TrackFileRepository:
         return TrackFileRepository()
->>>>>>> 3ddf9ba6
+
+
+class FrameUpdater:
+    def __init__(self, state: TrackViewState) -> None:
+        self._state = state
+
+    def notify_filter_element(self, filter_element: FilterElement) -> None:
+        end_date = filter_element.date_range.end_date
+        video = self._state.selected_videos.get()[0]
+        frame_number = video.get_frame_number_for(end_date) if end_date else 0
+        self._state.frame.set(frame_number)