--- conflicted
+++ resolved
@@ -76,20 +76,16 @@
     CutTracksIntersectingSection,
 )
 from OTAnalytics.application.use_cases.event_repository import AddEvents, ClearAllEvents
-<<<<<<< HEAD
+from OTAnalytics.application.use_cases.filter_visualization import (
+    CreateDefaultFilterRange,
+    EnableFilterTrackByDate,
+)
 from OTAnalytics.application.use_cases.flow_repository import (
     AddAllFlows,
     AddFlow,
     ClearAllFlows,
     GetAllFlows,
 )
-=======
-from OTAnalytics.application.use_cases.filter_visualization import (
-    CreateDefaultFilterRange,
-    EnableFilterTrackByDate,
-)
-from OTAnalytics.application.use_cases.flow_repository import AddFlow, ClearAllFlows
->>>>>>> 58867581
 from OTAnalytics.application.use_cases.generate_flows import (
     ArrowFlowNameGenerator,
     CrossProductFlowGenerator,
@@ -432,9 +428,26 @@
             remove_tracks,
             remove_section,
         )
-<<<<<<< HEAD
-        previous_frame = SwitchToPrevious(track_view_state, videos_metadata)
-        next_frame = SwitchToNext(track_view_state, videos_metadata)
+        enable_filter_track_by_date = EnableFilterTrackByDate(
+            track_view_state, filter_element_settings_restorer
+        )
+        create_default_filter = CreateDefaultFilterRange(
+            state=track_view_state,
+            videos_metadata=videos_metadata,
+            enable_filter_track_by_date=enable_filter_track_by_date,
+        )
+        previous_frame = SwitchToPrevious(
+            track_view_state, videos_metadata, create_default_filter
+        )
+        next_frame = SwitchToNext(
+            track_view_state, videos_metadata, create_default_filter
+        )
+        switch_event = SwitchToEvent(
+            event_repository=event_repository,
+            track_view_state=track_view_state,
+            section_state=section_state,
+            create_default_filter=create_default_filter,
+        )
         get_sections = GetAllSections(section_repository)
         get_flows = GetAllFlows(flow_repository)
         save_otflow = SaveOtflow(flow_parser, get_sections, get_flows, file_state)
@@ -463,29 +476,6 @@
             OtflowHasChanged(flow_parser, get_sections, get_flows),
             file_state,
         )
-
-=======
-        enable_filter_track_by_date = EnableFilterTrackByDate(
-            track_view_state, filter_element_settings_restorer
-        )
-        create_default_filter = CreateDefaultFilterRange(
-            state=track_view_state,
-            videos_metadata=videos_metadata,
-            enable_filter_track_by_date=enable_filter_track_by_date,
-        )
-        previous_frame = SwitchToPrevious(
-            track_view_state, videos_metadata, create_default_filter
-        )
-        next_frame = SwitchToNext(
-            track_view_state, videos_metadata, create_default_filter
-        )
-        switch_event = SwitchToEvent(
-            event_repository=event_repository,
-            track_view_state=track_view_state,
-            section_state=section_state,
-            create_default_filter=create_default_filter,
-        )
->>>>>>> 58867581
         application = OTAnalyticsApplication(
             datastore,
             track_state,
@@ -513,14 +503,11 @@
             enable_filter_track_by_date,
             previous_frame,
             next_frame,
-<<<<<<< HEAD
+            switch_event,
             save_otflow,
             quick_save_configuration,
             load_otconfig,
             config_has_changed,
-=======
-            switch_event,
->>>>>>> 58867581
         )
         section_repository.register_sections_observer(cut_tracks_intersecting_section)
         section_repository.register_section_changed_observer(
