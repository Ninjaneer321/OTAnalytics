import tkinter
from typing import Any

from customtkinter import CTkButton

from OTAnalytics.adapter_ui.view_model import ViewModel
from OTAnalytics.plugin_ui.customtkinter_gui.abstract_ctk_frame import AbstractCTkFrame
from OTAnalytics.plugin_ui.customtkinter_gui.constants import PADX, PADY, STICKY
from OTAnalytics.plugin_ui.customtkinter_gui.custom_containers import CustomCTkTabview


class TabviewAnalysis(CustomCTkTabview):
    def __init__(
        self,
        viewmodel: ViewModel,
        **kwargs: Any,
    ) -> None:
        super().__init__(**kwargs)
        self._viewmodel = viewmodel
        self._title: str = "Analysis"
        self._get_widgets()
        self._place_widgets()
        self.disable_segmented_button()

    def _get_widgets(self) -> None:
        self.add(self._title)
        self.frame_analysis = FrameAnalysis(
            master=self.tab(self._title), viewmodel=self._viewmodel
        )

    def _place_widgets(self) -> None:
        self.frame_analysis.pack(fill=tkinter.BOTH, expand=True)
        self.set(self._title)


class FrameAnalysis(AbstractCTkFrame):
    def __init__(self, viewmodel: ViewModel, **kwargs: Any) -> None:
        super().__init__(**kwargs)
        self._viewmodel = viewmodel
        self._get_widgets()
        self._place_widgets()
        self.introduce_to_viewmodel()

    def introduce_to_viewmodel(self) -> None:
        self._viewmodel.set_analysis_frame(self)

    def _get_widgets(self) -> None:
        self.button_export_eventlist = CTkButton(
            master=self,
            text="Export eventlist ...",
            command=self._viewmodel.export_events,
        )
        self.button_export_counts = CTkButton(
            master=self, text="Export counts ...", command=self._viewmodel.export_counts
        )

    def _place_widgets(self) -> None:
        self.button_export_eventlist.grid(
            row=0, column=0, padx=PADX, pady=PADY, sticky=STICKY
        )
        self.button_export_counts.grid(
<<<<<<< HEAD
            row=1, column=0, padx=PADX, pady=PADY, sticky=STICKY
        )
=======
            row=0, column=1, padx=PADX, pady=PADY, sticky=STICKY
        )

    def get_general_buttons(self) -> list[CTkButton]:
        return [self.button_export_counts, self.button_export_eventlist]
>>>>>>> c3843690
<|MERGE_RESOLUTION|>--- conflicted
+++ resolved
@@ -59,13 +59,8 @@
             row=0, column=0, padx=PADX, pady=PADY, sticky=STICKY
         )
         self.button_export_counts.grid(
-<<<<<<< HEAD
             row=1, column=0, padx=PADX, pady=PADY, sticky=STICKY
-        )
-=======
-            row=0, column=1, padx=PADX, pady=PADY, sticky=STICKY
         )
 
     def get_general_buttons(self) -> list[CTkButton]:
-        return [self.button_export_counts, self.button_export_eventlist]
->>>>>>> c3843690
+        return [self.button_export_counts, self.button_export_eventlist]