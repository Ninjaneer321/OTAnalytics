from abc import abstractmethod
from dataclasses import dataclass
from tkinter.ttk import Treeview
from typing import Any, Literal

from OTAnalytics.adapter_ui.abstract_treeview_interface import AbstractTreeviewInterface
from OTAnalytics.plugin_ui.customtkinter_gui.constants import tk_events
from OTAnalytics.plugin_ui.customtkinter_gui.helpers import get_widget_position


@dataclass(frozen=True, order=True)
class IdResource:
    """
    Represents a row in a treeview with an id and a dict of values to be shown.
    The dicts keys represent the columns and the values represent the cell values.
    """

    id: str
    values: dict[str, str]


<<<<<<< HEAD
class TreeviewTemplate(AbstractTreeviewInterface, WidgetPositionProvider, Treeview):
    def __init__(
        self,
        show: Literal["tree", "headings", "tree headings", ""] = "tree",
        **kwargs: Any
    ) -> None:
        super().__init__(selectmode="none", show=show, **kwargs)
=======
class TreeviewTemplate(AbstractTreeviewInterface, Treeview):
    def __init__(self, **kwargs: Any) -> None:
        super().__init__(show="tree", selectmode="none", **kwargs)
>>>>>>> 4b2c3403
        self.bind(tk_events.RIGHT_BUTTON_UP, self._on_deselect)
        self.bind(tk_events.LEFT_BUTTON_UP, self._on_single_select)
        self.bind(tk_events.MULTI_SELECT_SINGLE, self._on_single_multi_select)
        self.bind(tk_events.LEFT_BUTTON_DOUBLE, self._on_double_click)
        self._define_columns()
        self._introduce_to_viewmodel()
        self.update_items()

    # TODO: add property viewmodel

    @abstractmethod
    def _define_columns(self) -> None:
        raise NotImplementedError

    def update_selected_items(self, item_ids: list[str]) -> None:
        if item_ids == self.get_current_selection():
            return

        if item_ids:
            self.selection_set(item_ids)
        else:
            self._deselect_all()

    def get_position(self, offset: tuple[float, float] = (0.5, 0.5)) -> tuple[int, int]:
        x, y = get_widget_position(self, offset=offset)
        return x, y

    def add_items(self, item_ids: list[IdResource]) -> None:
        for id in item_ids:
            cell_values = tuple(id.values[column] for column in self["columns"])
            self.insert(parent="", index="end", iid=id.id, text="", values=cell_values)

    def _on_deselect(self, event: Any) -> None:
        self._deselect_all()

    def _deselect_all(self) -> None:
        self.selection_set([])
        self._notify_viewmodel_about_selected_item_ids([])

    def _on_single_select(self, event: Any) -> None:
        current_selection = self.__get_current_selection()
        self.selection_set(current_selection)
        self._notify_viewmodel_about_selected_item_ids(current_selection)

    def __get_current_selection(self) -> list[str]:
        current_selection = self.focus()
        return [current_selection] if current_selection else []

    def _on_single_multi_select(self, event: Any) -> None:
        current_selection = self.focus()
        self.selection_toggle(current_selection)
        self._notify_viewmodel_about_selected_item_ids(self.get_current_selection())

    @abstractmethod
    def _on_double_click(self, event: Any) -> None:
        raise NotImplementedError

    def get_current_selection(self) -> list[str]:
        return list(self.selection())<|MERGE_RESOLUTION|>--- conflicted
+++ resolved
@@ -19,19 +19,13 @@
     values: dict[str, str]
 
 
-<<<<<<< HEAD
-class TreeviewTemplate(AbstractTreeviewInterface, WidgetPositionProvider, Treeview):
+class TreeviewTemplate(AbstractTreeviewInterface, Treeview):
     def __init__(
         self,
         show: Literal["tree", "headings", "tree headings", ""] = "tree",
         **kwargs: Any
     ) -> None:
         super().__init__(selectmode="none", show=show, **kwargs)
-=======
-class TreeviewTemplate(AbstractTreeviewInterface, Treeview):
-    def __init__(self, **kwargs: Any) -> None:
-        super().__init__(show="tree", selectmode="none", **kwargs)
->>>>>>> 4b2c3403
         self.bind(tk_events.RIGHT_BUTTON_UP, self._on_deselect)
         self.bind(tk_events.LEFT_BUTTON_UP, self._on_single_select)
         self.bind(tk_events.MULTI_SELECT_SINGLE, self._on_single_multi_select)
