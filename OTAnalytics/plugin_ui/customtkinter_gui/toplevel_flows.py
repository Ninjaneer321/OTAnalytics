import tkinter
from tkinter import E, StringVar, W
from typing import Any, Optional

from customtkinter import CTkButton, CTkEntry, CTkLabel, CTkOptionMenu, CTkToplevel

from OTAnalytics.application.application import CancelAddFlow
from OTAnalytics.plugin_ui.customtkinter_gui.constants import (
    PADX,
    PADY,
    STICKY,
    tk_events,
)
from OTAnalytics.plugin_ui.customtkinter_gui.messagebox import InfoBox
from OTAnalytics.plugin_ui.customtkinter_gui.treeview_template import IdResource

FLOW_ID = "Id"
FLOW_NAME = "Name"
START_SECTION = "Start section"
END_SECTION = "End section"
DISTANCE = "Distance"


class ToplevelFlows(CTkToplevel):
    def __init__(
        self,
        title: str,
        initial_position: tuple[int, int],
        section_ids: list[IdResource],
        input_values: dict | None = {},
        show_distance: bool = True,
        **kwargs: Any,
    ) -> None:
        super().__init__(**kwargs)
        self.title(title)
        self._section_ids = section_ids
        self._section_name_to_id = self._create_section_name_to_id(section_ids)
        self._section_id_to_name = self._create_section_id_to_name(section_ids)
        self._current_name = StringVar()
        self.input_values: dict = self.__create_input_values(input_values)
<<<<<<< HEAD
        self.protocol("WM_DELETE_WINDOW", self.cancel)
        self._canceled = False
=======
        self._show_distance = show_distance
        self.protocol("WM_DELETE_WINDOW", self.close)
>>>>>>> 58da3010
        self._initial_position = initial_position
        self._last_autofilled_name: str = ""
        self.__set_initial_values()
        self._get_widgets()
        self._place_widgets()
        self._set_initial_position()
        self._set_focus()
        self._set_close_on_return_key()

    def _create_section_name_to_id(self, sections: list[IdResource]) -> dict[str, str]:
        return {resource.name: resource.id for resource in sections}

    def _create_section_id_to_name(self, sections: list[IdResource]) -> dict[str, str]:
        return {resource.id: resource.name for resource in sections}

    def __set_initial_values(self) -> None:
        self._current_name.set(self.input_values.get(FLOW_NAME, ""))

    def __create_input_values(self, input_values: Optional[dict]) -> dict:
        if input_values:
            return input_values
        return {
            FLOW_ID: "",
            FLOW_NAME: "",
            START_SECTION: "",
            END_SECTION: "",
            DISTANCE: None,
        }

    def _get_widgets(self) -> None:
        self.label_section_start = CTkLabel(master=self, text="First section:")
        self.dropdown_section_start = CTkOptionMenu(
            master=self,
            width=180,
            values=self._section_names(),
            command=self._autofill_name,
        )
        self.dropdown_section_start.set(self._get_start_section_name())
        self.label_section_end = CTkLabel(master=self, text="Second section:")
        self.dropdown_section_end = CTkOptionMenu(
            master=self,
            width=180,
            values=self._section_names(),
            command=self._autofill_name,
        )
        self.dropdown_section_end.set(self._get_end_section_name())
        self.label_name = CTkLabel(master=self, text="Name:")
        self.entry_name = CTkEntry(
            master=self,
            width=180,
            textvariable=self._current_name,
        )
        self.label_distance = CTkLabel(master=self, text="Distance [m]:")
        self.entry_distance = CTkEntry(
            master=self,
            width=180,
            validate="key",
            validatecommand=(self.register(self._is_float_above_zero), "%P"),
        )
        if current_distance := self.input_values[DISTANCE]:
            self.entry_distance.insert(index=0, string=current_distance)

        self.button_ok = CTkButton(master=self, text="Ok", command=self.close)

    def _section_names(self) -> list[str]:
        return [resource.name for resource in self._section_ids]

    def _get_end_section_name(self) -> str:
        _id = self.input_values[END_SECTION]
        return self._get_section_name_for_id(_id)

    def _get_section_name_for_id(self, name: str) -> str:
        return self._section_id_to_name.get(name, "")

    def _get_start_section_name(self) -> str:
        _id = self.input_values[START_SECTION]
        return self._get_section_name_for_id(_id)

    def _place_widgets(self) -> None:
        self.label_section_start.grid(row=0, column=0, padx=PADX, pady=PADY, sticky="E")
        self.dropdown_section_start.grid(
            row=0, column=1, padx=PADX, pady=PADY, sticky="W"
        )
        self.label_section_end.grid(row=1, column=0, padx=PADX, pady=PADY, sticky=E)
        self.dropdown_section_end.grid(row=1, column=1, padx=PADX, pady=PADY, sticky=W)
        self.label_name.grid(row=2, column=0, padx=PADX, pady=PADY, sticky=tkinter.E)
        self.entry_name.grid(row=2, column=1, padx=PADX, pady=PADY, sticky=tkinter.W)
        if self._show_distance:
            self.label_distance.grid(row=3, column=0, padx=PADX, pady=PADY, sticky=E)
            self.entry_distance.grid(row=3, column=1, padx=PADX, pady=PADY, sticky=W)
            self.button_ok.grid(
                row=4, column=0, columnspan=2, padx=PADX, pady=PADY, sticky=STICKY
            )
        else:
            self.button_ok.grid(
                row=3, column=0, columnspan=2, padx=PADX, pady=PADY, sticky=STICKY
            )

    def _set_initial_position(self) -> None:
        x, y = self._initial_position
        self.geometry(f"+{x+10}+{y+10}")

    def _set_focus(self) -> None:
        self.after(0, lambda: self.lift())
        self.after(0, lambda: self.entry_name.focus_set())

    def _set_close_on_return_key(self) -> None:
        self.entry_distance.bind(tk_events.RETURN_KEY, self.close)
        self.entry_distance.bind(tk_events.KEYPAD_RETURN_KEY, self.close)

    def _autofill_name(self, event: Any) -> None:
        if self._last_autofilled_name == self.entry_name.get():
            self.entry_name.delete(0, tkinter.END)
            auto_name = (
                self.dropdown_section_start.get()
                + " --> "
                + self.dropdown_section_end.get()
            )
            self.entry_name.insert(0, auto_name)
            self._last_autofilled_name = auto_name

    def close(self, event: Any = None) -> None:
        if not self._sections_are_valid():
            return
        self.input_values[FLOW_NAME] = self._current_name.get()
        self.input_values[START_SECTION] = self._get_start_section_id()
        self.input_values[END_SECTION] = self._get_end_section_id()
        self.input_values[DISTANCE] = self.__parse_distance(self.entry_distance.get())
        self.destroy()
        self.update()

    def cancel(self, event: Any = None) -> None:
        self._canceled = True
        self.destroy()
        self.update()

    def _get_end_section_id(self) -> str:
        name = self.dropdown_section_end.get()
        return self._get_section_id_for_name(name)

    def _get_section_id_for_name(self, name: str) -> str:
        return self._section_name_to_id.get(name, "")

    def _get_start_section_id(self) -> str:
        name = self.dropdown_section_start.get()
        return self._get_section_id_for_name(name)

    def _is_float_above_zero(self, entry_value: Any) -> bool:
        try:
            float_value = self.__parse_distance(entry_value)
        except Exception:
            return False
        return float_value >= 0 if float_value else True

    def __parse_distance(self, entry_value: Any) -> Optional[float]:
        return float(entry_value) if entry_value else None

    def _sections_are_valid(self) -> bool:
        section_start = self._get_start_section_id()
        section_end = self._get_end_section_id()
        sections = [section_start, section_end]
        position = (self.winfo_x(), self.winfo_y())
        if "" in [section_start, section_end]:
            InfoBox(
                message="Please choose both a start and an end section!",
                initial_position=position,
            )
            return False
        elif section_start == section_end:
            InfoBox(
                message="Start and end section have to be different!",
                initial_position=position,
            )
            return False
        else:
            for section in sections:
                if section not in [resource.id for resource in self._section_ids]:
                    InfoBox(
                        message="Start and end section have to be valid sections!",
                        initial_position=position,
                    )
                    return False
        if self._current_name.get() == "":
            InfoBox(
                message="Please choose a flow name!",
                initial_position=position,
            )
            return False
        return True

    def get_data(self) -> dict:
        self.wait_window()
        if self._canceled:
            raise CancelAddFlow()
        return self.input_values<|MERGE_RESOLUTION|>--- conflicted
+++ resolved
@@ -38,13 +38,9 @@
         self._section_id_to_name = self._create_section_id_to_name(section_ids)
         self._current_name = StringVar()
         self.input_values: dict = self.__create_input_values(input_values)
-<<<<<<< HEAD
+        self._show_distance = show_distance
         self.protocol("WM_DELETE_WINDOW", self.cancel)
         self._canceled = False
-=======
-        self._show_distance = show_distance
-        self.protocol("WM_DELETE_WINDOW", self.close)
->>>>>>> 58da3010
         self._initial_position = initial_position
         self._last_autofilled_name: str = ""
         self.__set_initial_values()
