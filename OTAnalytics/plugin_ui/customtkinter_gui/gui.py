import tkinter
import traceback
from typing import Any, Sequence

from customtkinter import (
    CTk,
    CTkFrame,
    CTkScrollableFrame,
    CTkTabview,
    set_appearance_mode,
    set_default_color_theme,
)

from OTAnalytics.adapter_ui.abstract_main_window import AbstractMainWindow
from OTAnalytics.adapter_ui.view_model import ViewModel
from OTAnalytics.application.plotting import Layer
from OTAnalytics.plugin_ui.customtkinter_gui.constants import PADX, PADY, STICKY
from OTAnalytics.plugin_ui.customtkinter_gui.frame_analysis import FrameAnalysis
from OTAnalytics.plugin_ui.customtkinter_gui.frame_canvas import FrameCanvas
from OTAnalytics.plugin_ui.customtkinter_gui.frame_configuration import (
    FrameConfiguration,
)
from OTAnalytics.plugin_ui.customtkinter_gui.frame_filter import FrameFilter
from OTAnalytics.plugin_ui.customtkinter_gui.frame_project import FrameProject
from OTAnalytics.plugin_ui.customtkinter_gui.frame_track_plotting import (
    FrameTrackPlotting,
)
from OTAnalytics.plugin_ui.customtkinter_gui.frame_tracks import TracksFrame
from OTAnalytics.plugin_ui.customtkinter_gui.frame_videos import FrameVideos
from OTAnalytics.plugin_ui.customtkinter_gui.helpers import get_widget_position
from OTAnalytics.plugin_ui.customtkinter_gui.messagebox import InfoBox


class ModifiedCTk(AbstractMainWindow, CTk):
    def __init__(
        self,
        viewmodel: ViewModel,
        **kwargs: Any,
    ) -> None:
        super().__init__(**kwargs)
        self.protocol("WM_DELETE_WINDOW", self._ask_to_close)
        self._viewmodel: ViewModel = viewmodel
        self.introduce_to_viewmodel()

    def _ask_to_close(self) -> None:
        infobox = InfoBox(
            title="Close application",
            message="Do you want to close the application?",
            initial_position=get_widget_position(self),
            show_cancel=True,
        )
        if infobox.canceled:
            return
        self.quit()

    def introduce_to_viewmodel(self) -> None:
        self._viewmodel.set_window(self)

    def get_position(self, offset: tuple[float, float] = (0.5, 0.5)) -> tuple[int, int]:
        x, y = get_widget_position(self, offset=offset)
        return x, y

    def report_callback_exception(self, exc: Any, val: Any, tb: Any) -> None:
        traceback.print_exception(val)
        InfoBox(message=str(val), title="Error", initial_position=self.get_position())


class TabviewInputFiles(CTkTabview):
    def __init__(
        self,
        viewmodel: ViewModel,
        **kwargs: Any,
    ) -> None:
        super().__init__(**kwargs)
        self._viewmodel = viewmodel
        self.TRACKS: str = "Tracks"
        self.VIDEOS: str = "Videos"
        self._get_widgets()
        self._place_widgets()

    def _get_widgets(self) -> None:
        self.add(self.TRACKS)
        self.frame_tracks = TracksFrame(
            master=self.tab(self.TRACKS), viewmodel=self._viewmodel
        )
        self.add(self.VIDEOS)
        self.frame_videos = FrameVideos(
            master=self.tab(self.VIDEOS), viewmodel=self._viewmodel
        )

    def _place_widgets(self) -> None:
        self.frame_tracks.pack(fill=tkinter.BOTH, expand=True)
        self.frame_videos.pack(fill=tkinter.BOTH, expand=True)
        self.set(self.TRACKS)


class FrameContent(CTkFrame):
    def __init__(
        self, master: Any, viewmodel: ViewModel, layers: Sequence[Layer], **kwargs: Any
    ) -> None:
        super().__init__(master, **kwargs)
        self._viewmodel = viewmodel
        self.ctkscrollableframe = CTkScrollableFrame(
            master=self, orientation="horizontal"
        )
        self.ctkscrollableframe.pack(fill=tkinter.BOTH, expand=True)

        self._frame_track_plotting = FrameTrackPlotting(
            master=self.ctkscrollableframe,
            layers=layers,
        )
        self._frame_filter = FrameFilter(
            master=self.ctkscrollableframe, viewmodel=self._viewmodel
        )
        self._frame_canvas = FrameCanvas(
            master=self.ctkscrollableframe,
            viewmodel=self._viewmodel,
        )
        self.grid_rowconfigure(1, weight=1)
        self.grid_columnconfigure((0, 1), weight=1)
        self._frame_track_plotting.grid(row=0, column=0, pady=PADY, sticky=STICKY)
        self._frame_filter.grid(row=0, column=1, pady=PADY, sticky=STICKY)
        self._frame_canvas.grid(row=1, column=0, columnspan=2, pady=PADY, sticky=STICKY)


class FrameNavigation(CTkFrame):
    def __init__(self, master: Any, viewmodel: ViewModel, **kwargs: Any) -> None:
        super().__init__(master, **kwargs)
        self._viewmodel = viewmodel
        self._get_widgets()
        self._place_widgets()

    def _get_widgets(self) -> None:
        self._frame_project = FrameProject(
            master=self,
            viewmodel=self._viewmodel,
        )
        self._tabview_input_files = TabviewInputFiles(
            master=self, viewmodel=self._viewmodel
        )
        self._tabview_configuration = FrameConfiguration(
            master=self, viewmodel=self._viewmodel
        )
        self._frame_analysis = FrameAnalysis(master=self, viewmodel=self._viewmodel)

    def _place_widgets(self) -> None:
        self.grid_rowconfigure((1, 2), weight=1)
        self.grid_columnconfigure(0, weight=0)
        self._frame_project.grid(row=0, column=0, pady=PADY, sticky=STICKY)
        self._tabview_input_files.grid(row=1, column=0, pady=PADY, sticky=STICKY)
        self._tabview_configuration.grid(row=2, column=0, pady=PADY, sticky=STICKY)
        self._frame_analysis.grid(row=3, column=0, pady=PADY, sticky=STICKY)


class OTAnalyticsGui:
    def __init__(
        self,
        view_model: ViewModel,
<<<<<<< HEAD
        layers: Sequence[Layer],
        app: CTk = ModifiedCTk(),
=======
        layers: list[Layer],
>>>>>>> f02c0b39
    ) -> None:
        self._viewmodel = view_model
        self._app: ModifiedCTk = ModifiedCTk(viewmodel=view_model)
        self._layers = layers

    def start(self) -> None:
        self._show_gui()

    def _show_gui(self) -> None:
        set_appearance_mode("System")
        set_default_color_theme("green")

        self._app.title("OTAnalytics")
        self._app.minsize(width=1024, height=768)

        self._get_widgets()
        self._place_widgets()
        self._app.after(0, lambda: self._app.state("zoomed"))
        self._app.mainloop()

    def _get_widgets(self) -> None:
        self._app.grid_columnconfigure(0, minsize=350, weight=0)
        self._app.grid_columnconfigure(1, weight=1)
        self._app.grid_rowconfigure(0, weight=1)
        self._navigation = FrameNavigation(master=self._app, viewmodel=self._viewmodel)
        self._content = FrameContent(
            master=self._app, viewmodel=self._viewmodel, layers=self._layers
        )

    def _place_widgets(self) -> None:
        self._navigation.grid(row=0, column=0, padx=PADX, pady=PADY, sticky=STICKY)
        self._content.grid(row=0, column=1, padx=PADX, pady=PADY, sticky=STICKY)<|MERGE_RESOLUTION|>--- conflicted
+++ resolved
@@ -156,12 +156,7 @@
     def __init__(
         self,
         view_model: ViewModel,
-<<<<<<< HEAD
         layers: Sequence[Layer],
-        app: CTk = ModifiedCTk(),
-=======
-        layers: list[Layer],
->>>>>>> f02c0b39
     ) -> None:
         self._viewmodel = view_model
         self._app: ModifiedCTk = ModifiedCTk(viewmodel=view_model)
