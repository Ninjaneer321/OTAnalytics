--- conflicted
+++ resolved
@@ -156,18 +156,11 @@
     def __init__(
         self,
         view_model: ViewModel,
-<<<<<<< HEAD
+        layers: list[Layer],
     ) -> None:
         self._viewmodel = view_model
         self._app: ModifiedCTk = ModifiedCTk(viewmodel=view_model)
-=======
-        layers: list[Layer],
-        app: CTk = ModifiedCTk(),
-    ) -> None:
-        self._viewmodel = view_model
         self._layers = layers
-        self._app: CTk = app
->>>>>>> 6a1293bd
 
     def start(self) -> None:
         self._show_gui()
