from typing import Any

from customtkinter import CTkEntry, CTkLabel

from OTAnalytics.adapter_ui.default_values import RELATIVE_SECTION_OFFSET
from OTAnalytics.adapter_ui.view_model import ViewModel
from OTAnalytics.application.application import CancelAddSection
from OTAnalytics.domain.section import ID, NAME, RELATIVE_OFFSET_COORDINATES
from OTAnalytics.domain.types import EventType
from OTAnalytics.plugin_ui.customtkinter_gui.constants import PADX, PADY, STICKY
from OTAnalytics.plugin_ui.customtkinter_gui.frame_bbox_offset import FrameBboxOffset
from OTAnalytics.plugin_ui.customtkinter_gui.toplevel_template import (
    FrameContent,
    ToplevelTemplate,
)


class NoUniqueNameException(Exception):
    pass


class FrameConfigureSection(FrameContent):
    def __init__(
        self,
        viewmodel: ViewModel,
        input_values: dict | None,
        show_offset: bool = True,
        **kwargs: Any,
    ) -> None:
        super().__init__(**kwargs)
        self._show_offset = show_offset
        self._viewmodel = viewmodel
        self._input_values: dict = (
            {
                ID: "",
                NAME: "",
                RELATIVE_OFFSET_COORDINATES: {
                    EventType.SECTION_ENTER.serialize(): {
                        "x": RELATIVE_SECTION_OFFSET.x,
                        "y": RELATIVE_SECTION_OFFSET.y,
                    },
                },
            }
            if input_values is None
            else input_values
        )
        self._get_widgets()
        self._place_widgets()

    def set_focus(self) -> None:
        self.after(0, lambda: self.entry_name.focus_set())

    def _get_widgets(self) -> None:
        self.label_name = CTkLabel(master=self, text="Name:")
        self.entry_name = CTkEntry(master=self, width=180)
        self.entry_name.insert(0, self._input_values[NAME])

        self.frame_bbox_offset = FrameBboxOffset(
            master=self,
            frame_heading="Bounding Box offset for enter-events:",
            relative_offset_coordinates=self._input_values[RELATIVE_OFFSET_COORDINATES][
                EventType.SECTION_ENTER.serialize()
            ],
        )

    def _place_widgets(self) -> None:
        self.label_name.grid(row=0, column=0, padx=PADX, pady=PADY, sticky="E")
        self.entry_name.grid(row=0, column=1, padx=PADX, pady=PADY, sticky="W")
        if self._show_offset:
            self.frame_bbox_offset.grid(
                row=1, column=0, columnspan=2, padx=PADX, sticky=STICKY
            )

    def get_input_values(self) -> dict:
        self._check_section_name()
        self._input_values[NAME] = self.entry_name.get()
        self._input_values[RELATIVE_OFFSET_COORDINATES][
            EventType.SECTION_ENTER.serialize()
        ] = self.frame_bbox_offset.get_relative_offset_coordintes()
<<<<<<< HEAD
        self.destroy()
        self.update()

    def _on_cancel(self, event: Any = None) -> None:
        self._canceled = True
        self.destroy()
        self.update()

    def _name_is_valid(self) -> bool:
        new_entry_name = self.entry_name.get()
        if new_entry_name == self.input_values[NAME]:
            return True
        if not self._viewmodel.is_section_name_valid(new_entry_name):
            position = (self.winfo_x(), self.winfo_y())
            InfoBox(
                message="To add a section, a unique name is necessary!",
                initial_position=position,
=======
        return self._input_values

    def _check_section_name(self) -> None:
        section_name = self.entry_name.get()
        if not self._viewmodel.is_section_name_valid(section_name):
            raise NoUniqueNameException(
                f"Please choose a unique name, {section_name} is already used!"
>>>>>>> 237d263c
            )


class ToplevelSections(ToplevelTemplate):
    def __init__(
        self,
        viewmodel: ViewModel,
        input_values: dict | None = None,
        show_offset: bool = True,
        **kwargs: Any,
    ) -> None:
        self._viewmodel = viewmodel
        self._input_values = input_values
        self._show_offset = show_offset
        super().__init__(**kwargs)

    def _create_frame_content(self, master: Any) -> FrameContent:
        return FrameConfigureSection(
            master=master,
            viewmodel=self._viewmodel,
            input_values=self._input_values,
            show_offset=self._show_offset,
        )

    def _on_ok(self, event: Any = None) -> None:
        self._input_values = self._frame_content.get_input_values()
        self._close()

    def get_metadata(self) -> dict:
        self.wait_window()
        if self._canceled:
            raise CancelAddSection()
        if self._input_values is None:
            raise ValueError("input values is None, but should be a dict")
        return self._input_values<|MERGE_RESOLUTION|>--- conflicted
+++ resolved
@@ -77,33 +77,15 @@
         self._input_values[RELATIVE_OFFSET_COORDINATES][
             EventType.SECTION_ENTER.serialize()
         ] = self.frame_bbox_offset.get_relative_offset_coordintes()
-<<<<<<< HEAD
-        self.destroy()
-        self.update()
-
-    def _on_cancel(self, event: Any = None) -> None:
-        self._canceled = True
-        self.destroy()
-        self.update()
-
-    def _name_is_valid(self) -> bool:
-        new_entry_name = self.entry_name.get()
-        if new_entry_name == self.input_values[NAME]:
-            return True
-        if not self._viewmodel.is_section_name_valid(new_entry_name):
-            position = (self.winfo_x(), self.winfo_y())
-            InfoBox(
-                message="To add a section, a unique name is necessary!",
-                initial_position=position,
-=======
         return self._input_values
 
     def _check_section_name(self) -> None:
-        section_name = self.entry_name.get()
-        if not self._viewmodel.is_section_name_valid(section_name):
+        new_entry_name = self.entry_name.get()
+        if new_entry_name == self._input_values[NAME]:
+            return
+        if not self._viewmodel.is_section_name_valid(new_entry_name):
             raise NoUniqueNameException(
-                f"Please choose a unique name, {section_name} is already used!"
->>>>>>> 237d263c
+                f"Please choose a unique name, {new_entry_name} is already used!"
             )
 
 
