--- conflicted
+++ resolved
@@ -1138,14 +1138,8 @@
             )
             return
         export_formats: dict = {
-<<<<<<< HEAD
-            "CSV": "csv",
-            "Format 2": "xlsx",
-            "Format 3": "xlsx",
-=======
             format.name: format.file_extension
             for format in self._application.get_supported_export_formats()
->>>>>>> f9c4bd8a
         }
         default_format = next(iter(export_formats.keys()))
         default_values: dict = {INTERVAL: 15, EXPORT_FORMAT: default_format}
