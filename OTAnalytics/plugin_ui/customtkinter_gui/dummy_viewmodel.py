--- conflicted
+++ resolved
@@ -102,11 +102,7 @@
 
 
 class DummyViewModel(
-<<<<<<< HEAD
     ViewModel, VideoListObserver, SectionListObserver, FlowListObserver
-=======
-    ViewModel, SectionListObserver, FlowListObserver, VideoListObserver
->>>>>>> 411907c5
 ):
     def __init__(
         self,
@@ -156,10 +152,13 @@
         )
 
     def notify_videos(self, videos: list[Video]) -> None:
+        if self._treeview_videos is None:
+            raise MissingInjectedInstanceError(type(self._treeview_videos).__name__)
         if self._frame_sections is None:
             raise MissingInjectedInstanceError(AbstractFrameSections.__name__)
         if self._frame_flows is None:
             raise MissingInjectedInstanceError(AbstractFrameFlows.__name__)
+        self._treeview_videos.update_items()
         enabled = len(self._application.get_all_videos()) > 0
         self._frame_sections.set_enabled(enabled)
         self._frame_flows.set_enabled(enabled)
@@ -238,11 +237,6 @@
 
     def _finish_action(self) -> None:
         self._application.action_state.action_running.set(False)
-
-    def notify_videos(self, videos: list[Video]) -> None:
-        if self._treeview_videos is None:
-            raise MissingInjectedInstanceError(type(self._treeview_videos).__name__)
-        self._treeview_videos.update_items()
 
     def _update_selected_videos(self, videos: list[Video]) -> None:
         current_paths = [str(video.get_path()) for video in videos]
