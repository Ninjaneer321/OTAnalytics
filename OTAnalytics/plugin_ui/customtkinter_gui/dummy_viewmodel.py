--- conflicted
+++ resolved
@@ -261,16 +261,10 @@
                 style = DEFAULT_SECTION_STYLE
             painter.draw(
                 tags=[LINE_SECTION],
-<<<<<<< HEAD
-                id=line_section[ID],
-                start=line_section[COORDINATES][0],
-                end=line_section[COORDINATES][-1],
-=======
                 id=section[ID],
-                start=section[START],
-                end=section[END],
+                start=section[COORDINATES][0],
+                end=section[COORDINATES][-1],
                 style=style,
->>>>>>> 6ece4094
             )
 
     def _get_sections(self) -> Iterable[dict]:
