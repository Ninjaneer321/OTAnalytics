--- conflicted
+++ resolved
@@ -13,12 +13,7 @@
     DEFAULT_COUNTING_INTERVAL_IN_MINUTES,
     DEFAULT_COUNTS_FILE_STEM,
     DEFAULT_COUNTS_FILE_TYPE,
-<<<<<<< HEAD
-=======
-    DEFAULT_EVENTLIST_FILE_STEM,
-    DEFAULT_EVENTLIST_FILE_TYPE,
     DEFAULT_NUM_PROCESSES,
->>>>>>> 62610661
     DEFAULT_SECTIONS_FILE_TYPE,
     DEFAULT_TRACK_FILE_TYPE,
 )
