--- conflicted
+++ resolved
@@ -1,14 +1,45 @@
 import os
 import shutil
 import zipfile
-<<<<<<< HEAD
 from abc import ABC, abstractmethod
-=======
 from argparse import ArgumentParser
->>>>>>> 4691bc58
 from dataclasses import dataclass
 from pathlib import Path
 from zipfile import ZipFile
+
+
+class File(ABC):
+    @abstractmethod
+    def source(self) -> Path:
+        pass
+
+    @abstractmethod
+    def destination(self) -> Path:
+        pass
+
+
+@dataclass(frozen=True)
+class SameNameFile(File):
+    _path: Path
+
+    def source(self) -> Path:
+        return self._path
+
+    def destination(self) -> Path:
+        return self._path
+
+
+@dataclass(frozen=True)
+class DifferentNameFile(File):
+    _source: Path
+    _destination: Path
+
+    def source(self) -> Path:
+        return self._source
+
+    def destination(self) -> Path:
+        return self._destination
+
 
 ENCODING: str = "UTF-8"
 
@@ -52,39 +83,6 @@
         return CliArguments(args.package_version)
 
 
-class File(ABC):
-    @abstractmethod
-    def source(self) -> Path:
-        pass
-
-    @abstractmethod
-    def destination(self) -> Path:
-        pass
-
-
-@dataclass(frozen=True)
-class SameNameFile(File):
-    _path: Path
-
-    def source(self) -> Path:
-        return self._path
-
-    def destination(self) -> Path:
-        return self._path
-
-
-@dataclass(frozen=True)
-class DifferentNameFile(File):
-    _source: Path
-    _destination: Path
-
-    def source(self) -> Path:
-        return self._source
-
-    def destination(self) -> Path:
-        return self._destination
-
-
 def collect_files(
     base_path: Path,
     file_extension: str = ".py",
@@ -142,16 +140,10 @@
     platform (suffix)
     """
 
-<<<<<<< HEAD
-    _otanalytics_path: Path
+    _package_version: str
+    _package_path: Path
     _files: list[File]
     _additional_files: list[File]
-=======
-    _package_version: str
-    _package_path: Path
-    _files: list[Path]
-    _additional_files: list[Path]
->>>>>>> 4691bc58
     _suffix: str
 
     def create_zip(
