--- conflicted
+++ resolved
@@ -1,9 +1,5 @@
 from dataclasses import dataclass
 from datetime import datetime, timezone
-<<<<<<< HEAD
-=======
-from itertools import repeat
->>>>>>> 7ec6cd6e
 from typing import Self
 
 from OTAnalytics.domain.track import Detection, Track, TrackId
@@ -311,11 +307,8 @@
         if confidences:
             track_builder.add_confidence(confidences[current_index])
         track_builder.append_detection()
-<<<<<<< HEAD
         current_second += 1
 
-    return track_builder.build_track()
-=======
     return track_builder.build_track()
 
 
@@ -328,5 +321,4 @@
         TrackBuilder(input_file=input_file),
         frame_offset=frame_offset,
         microsecond_offset=microsecond_offset,
-    )
->>>>>>> 7ec6cd6e
+    )