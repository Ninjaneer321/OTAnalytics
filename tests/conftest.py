--- conflicted
+++ resolved
@@ -337,15 +337,9 @@
 
 
 @pytest.fixture(scope="module")
-<<<<<<< HEAD
-def sections(otsection_file: Path) -> list[Section]:
-    otsection_parser = OtsectionParser()
-    return otsection_parser.parse(otsection_file)[0]
-=======
 def sections(otsection_file: Path) -> Sequence[Section]:
     flow_parser = OtFlowParser()
     return flow_parser.parse(otsection_file)[0]
->>>>>>> b9e522d5
 
 
 @pytest.fixture
