--- conflicted
+++ resolved
@@ -10,7 +10,7 @@
     ShapelyIntersectImplementationAdapter,
 )
 from OTAnalytics.application.eventlist import SectionActionDetector
-from OTAnalytics.domain import section
+from OTAnalytics.domain import geometry, section
 from OTAnalytics.domain.event import EVENT_LIST, Event, EventType, SectionEventBuilder
 from OTAnalytics.domain.geometry import (
     DirectionVector2D,
@@ -299,25 +299,19 @@
         third_coordinate = Coordinate(1, 0)
         line_section: Section = LineSection(
             id="some",
-<<<<<<< HEAD
-            plugin_data={"key_1": "some_data", "key_2": "some_data"},
-=======
             relative_offset_coordinates={
                 EventType.SECTION_ENTER: RelativeOffsetCoordinate(0, 0)
             },
->>>>>>> b1e6bc18
+            plugin_data={"key_1": "some_data", "key_2": "some_data"},
             start=first_coordinate,
             end=second_coordinate,
         )
         area_section: Section = Area(
             id="other",
-<<<<<<< HEAD
-            plugin_data={"key_1": "some_data", "key_2": "some_data"},
-=======
             relative_offset_coordinates={
                 EventType.SECTION_ENTER: RelativeOffsetCoordinate(0, 0)
             },
->>>>>>> b1e6bc18
+            plugin_data={"key_1": "some_data", "key_2": "some_data"},
             coordinates=[
                 first_coordinate,
                 second_coordinate,
@@ -344,25 +338,19 @@
     def test_convert_section(self) -> None:
         some_section: Section = LineSection(
             id="some",
-<<<<<<< HEAD
-            plugin_data={},
-=======
             relative_offset_coordinates={
                 EventType.SECTION_ENTER: RelativeOffsetCoordinate(0, 0)
             },
->>>>>>> b1e6bc18
+            plugin_data={},
             start=Coordinate(0, 0),
             end=Coordinate(1, 1),
         )
         other_section: Section = LineSection(
             id="other",
-<<<<<<< HEAD
-            plugin_data={},
-=======
             relative_offset_coordinates={
                 EventType.SECTION_ENTER: RelativeOffsetCoordinate(0, 0)
             },
->>>>>>> b1e6bc18
+            plugin_data={},
             start=Coordinate(1, 0),
             end=Coordinate(0, 1),
         )
@@ -380,6 +368,9 @@
         end = Coordinate(1, 1)
         expected: Section = LineSection(
             id="some",
+            relative_offset_coordinates={
+                EventType.SECTION_ENTER: RelativeOffsetCoordinate(0, 0)
+            },
             plugin_data={},
             start=start,
             end=end,
@@ -390,13 +381,19 @@
                 {
                     section.ID: "some",
                     section.TYPE: "line",
+                    section.RELATIVE_OFFSET_COORDINATES: {
+                        EventType.SECTION_ENTER.serialize(): {
+                            geometry.X: 0,
+                            geometry.Y: 0,
+                        }
+                    },
                     section.START: {
-                        "x": 0,
-                        "y": 0,
+                        geometry.X: 0,
+                        geometry.Y: 0,
                     },
                     section.END: {
-                        "x": 1,
-                        "y": 1,
+                        geometry.X: 1,
+                        geometry.Y: 1,
                     },
                 }
             ]
@@ -414,6 +411,9 @@
         end = Coordinate(1, 1)
         expected: Section = LineSection(
             id="some",
+            relative_offset_coordinates={
+                EventType.SECTION_ENTER: RelativeOffsetCoordinate(0, 0)
+            },
             plugin_data={"key_1": "some_data", "1": "some_data"},
             start=start,
             end=end,
@@ -424,13 +424,19 @@
                 {
                     section.ID: "some",
                     section.TYPE: "line",
+                    section.RELATIVE_OFFSET_COORDINATES: {
+                        EventType.SECTION_ENTER.serialize(): {
+                            geometry.X: 0,
+                            geometry.Y: 0,
+                        }
+                    },
                     section.START: {
-                        "x": 0,
-                        "y": 0,
+                        geometry.X: 0,
+                        geometry.Y: 0,
                     },
                     section.END: {
-                        "x": 1,
-                        "y": 1,
+                        geometry.X: 1,
+                        geometry.Y: 1,
                     },
                     section.PLUGIN_DATA: {"key_1": "some_data", "1": "some_data"},
                 }
