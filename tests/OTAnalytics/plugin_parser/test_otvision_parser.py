import bz2
from datetime import datetime, timezone
from pathlib import Path
from typing import Any, Sequence
from unittest.mock import Mock, call

import pytest
import ujson

from OTAnalytics import version
from OTAnalytics.application.datastore import FlowParser, OtConfig, VideoParser
from OTAnalytics.application.eventlist import SectionActionDetector
from OTAnalytics.application.project import Project
from OTAnalytics.domain import flow, geometry, section, video
from OTAnalytics.domain.event import EVENT_LIST, Event, EventType, SectionEventBuilder
from OTAnalytics.domain.flow import Flow, FlowId
from OTAnalytics.domain.geometry import (
    DirectionVector2D,
    ImageCoordinate,
    RelativeOffsetCoordinate,
)
from OTAnalytics.domain.intersect import IntersectImplementation
from OTAnalytics.domain.section import (
    SECTIONS,
    Area,
    Coordinate,
    LineSection,
    Section,
    SectionId,
)
from OTAnalytics.domain.track import (
    ByMaxConfidence,
    Detection,
    PythonTrack,
    PythonTrackDataset,
    Track,
    TrackClassificationCalculator,
    TrackId,
    TrackImage,
    TrackRepository,
)
from OTAnalytics.domain.video import Video
from OTAnalytics.plugin_intersect.simple_intersect import (
    SimpleIntersectBySplittingTrackLine,
)
from OTAnalytics.plugin_parser import dataformat_versions, ottrk_dataformat
from OTAnalytics.plugin_parser.otvision_parser import (
    DEFAULT_TRACK_LENGTH_LIMIT,
    EVENT_FORMAT_VERSION,
    METADATA,
    PROJECT,
    SECTION_FORMAT_VERSION,
    VERSION,
    VERSION_1_0,
    VERSION_1_1,
    CachedVideo,
    CachedVideoParser,
    DetectionFixer,
    InvalidSectionData,
    OtConfigParser,
    OtEventListParser,
    OtFlowParser,
    OttrkFormatFixer,
    OttrkParser,
    PythonDetectionParser,
    TrackLengthLimit,
    Version,
    Version_1_0_to_1_1,
    Version_1_1_To_1_2,
    _parse,
    _parse_bz2,
    _write_bz2,
    _write_json,
)
from tests.conftest import TrackBuilder


@pytest.fixture
def track_builder_setup_with_sample_data(track_builder: TrackBuilder) -> TrackBuilder:
    return append_sample_data(track_builder, frame_offset=0, microsecond_offset=0)


def append_sample_data(
    track_builder: TrackBuilder,
    frame_offset: int = 0,
    microsecond_offset: int = 0,
) -> TrackBuilder:
    track_builder.add_frame(frame_offset + 1)
    track_builder.add_microsecond(microsecond_offset + 1)
    track_builder.append_detection()

    track_builder.add_frame(frame_offset + 2)
    track_builder.add_microsecond(microsecond_offset + 2)
    track_builder.append_detection()

    track_builder.add_frame(frame_offset + 3)
    track_builder.add_microsecond(microsecond_offset + 3)
    track_builder.append_detection()

    track_builder.add_frame(frame_offset + 4)
    track_builder.add_microsecond(microsecond_offset + 4)
    track_builder.append_detection()

    track_builder.add_frame(frame_offset + 5)
    track_builder.add_microsecond(microsecond_offset + 5)
    track_builder.append_detection()

    return track_builder


@pytest.fixture
def example_json_bz2(test_data_tmp_dir: Path) -> tuple[Path, dict]:
    bz2_json_file = test_data_tmp_dir / "bz2_file.json"
    bz2_json_file.touch()
    content = {"first_name": "John", "last_name": "Doe"}
    with bz2.open(bz2_json_file, "wt", encoding="UTF-8") as out:
        ujson.dump(content, out)
    return bz2_json_file, content


@pytest.fixture
def example_json(test_data_tmp_dir: Path) -> tuple[Path, dict]:
    json_file = test_data_tmp_dir / "file.json"
    json_file.touch()
    content = {"first_name": "John", "last_name": "Doe"}
    with bz2.open(json_file, "wt", encoding="UTF-8") as out:
        ujson.dump(content, out)
    return json_file, content


@pytest.fixture
def mocked_track_repository() -> Mock:
    repository = Mock(spec=TrackRepository)
    repository.get_for.return_value = None
    return repository


@pytest.fixture
def mocked_track_file_repository() -> Mock:
    repository = Mock(spec=TrackRepository)
    repository.get_all.return_value = set()
    return repository


def test_parse_compressed_and_uncompressed_section(test_data_tmp_dir: Path) -> None:
    content = {"some": "value", "other": "values"}
    json_file = test_data_tmp_dir / "section.json"
    bzip2_file = test_data_tmp_dir / "section.json.bz2"
    json_file.touch()
    bzip2_file.touch()
    _write_json(content, json_file)
    _write_bz2(content, bzip2_file)
    json_content = _parse(json_file)
    bzip2_content = _parse(bzip2_file)

    assert json_content == content
    assert bzip2_content == content


class TestVersion_1_0_To_1_1:
    def test_fix_x_y_coordinates(
        self, track_builder_setup_with_sample_data: TrackBuilder
    ) -> None:
        track_builder_setup_with_sample_data.set_otdet_version(str(VERSION_1_0))
        input_detection = track_builder_setup_with_sample_data.create_detection()
        serialized_detection = track_builder_setup_with_sample_data.serialize_detection(
            input_detection, False, False
        )
        expected_detection = serialized_detection.copy()
        expected_detection[ottrk_dataformat.X] = -5
        expected_detection[ottrk_dataformat.Y] = -5
        fixer = Version_1_0_to_1_1()

        fixed = fixer.fix(serialized_detection, VERSION_1_0)

        assert fixed == expected_detection


class TestVersion_1_1_To_1_2:
    def test_fix_occurrence(
        self, track_builder_setup_with_sample_data: TrackBuilder
    ) -> None:
        track_builder_setup_with_sample_data.set_otdet_version(str(VERSION_1_1))
        detection = track_builder_setup_with_sample_data.create_detection()
        serialized_detection = track_builder_setup_with_sample_data.serialize_detection(
            detection, False, False
        )
        expected_detection = serialized_detection.copy()
        serialized_detection[
            ottrk_dataformat.OCCURRENCE
        ] = detection.occurrence.strftime(ottrk_dataformat.DATE_FORMAT)

        fixer = Version_1_1_To_1_2()

        fixed = fixer.fix(serialized_detection, VERSION_1_1)

        assert fixed == expected_detection


class TestOttrkFormatFixer:
    def test_run_all_fixer(
        self, track_builder_setup_with_sample_data: TrackBuilder
    ) -> None:
        otdet_version = Version.from_str(
            track_builder_setup_with_sample_data.otdet_version
        )
        content = track_builder_setup_with_sample_data.build_ottrk()
        detections = track_builder_setup_with_sample_data.build_serialized_detections()
        some_fixer = Mock(spec=DetectionFixer)
        other_fixer = Mock(spec=DetectionFixer)
        some_fixer.fix.side_effect = lambda detection, _: detection
        other_fixer.fix.side_effect = lambda detection, _: detection
        fixes: list[DetectionFixer] = [some_fixer, other_fixer]
        fixer = OttrkFormatFixer(fixes)

        fixed_content = fixer.fix(content)

        assert fixed_content == content
        executed_calls = some_fixer.fix.call_args_list
        expected_calls = [call(detection, otdet_version) for detection in detections]

        assert executed_calls == expected_calls

    def test_no_fixes_in_newest_version(
        self, track_builder_setup_with_sample_data: TrackBuilder
    ) -> None:
        track_builder_setup_with_sample_data.set_otdet_version("1.2")
        content = track_builder_setup_with_sample_data.build_ottrk()
        fixer = OttrkFormatFixer([])

        fixed_content = fixer.fix(content)

        assert fixed_content == content


class TestOttrkParser:
    @pytest.fixture
    def ottrk_parser(
        self, mocked_track_repository: Mock, mocked_track_file_repository: Mock
    ) -> OttrkParser:
        calculator = ByMaxConfidence()
        detection_parser = PythonDetectionParser(
            calculator,
            mocked_track_repository,
            track_length_limit=DEFAULT_TRACK_LENGTH_LIMIT,
        )
        return OttrkParser(detection_parser)

    def test_parse_whole_ottrk(
        self, ottrk_parser: OttrkParser, ottrk_path: Path
    ) -> None:
        # TODO What is the expected result?
        ottrk_parser.parse(ottrk_path)

    def test_parse_ottrk_sample(
        self,
        test_data_tmp_dir: Path,
        track_builder_setup_with_sample_data: TrackBuilder,
        ottrk_parser: OttrkParser,
    ) -> None:
        ottrk_data = track_builder_setup_with_sample_data.build_ottrk()
        ottrk_file = test_data_tmp_dir / "sample_file.ottrk"
        _write_bz2(ottrk_data, ottrk_file)
        parse_result = ottrk_parser.parse(ottrk_file)

        expected_track = track_builder_setup_with_sample_data.build_track()

<<<<<<< HEAD
        assert parse_result.tracks == PandasTrackDataset.from_list([expected_track])
=======
        assert result_tracks == PythonTrackDataset.from_list([expected_track])
>>>>>>> 7c86701d
        ottrk_file.unlink()

    def test_parse_bz2(self, example_json_bz2: tuple[Path, dict]) -> None:
        example_json_bz2_path, expected_content = example_json_bz2
        result_content = _parse_bz2(example_json_bz2_path)
        assert result_content == expected_content

    def test_parse_bz2_uncompressed_file(self, example_json: tuple[Path, dict]) -> None:
        example_path, expected_content = example_json
        result_content = _parse_bz2(example_path)
        assert result_content == expected_content


class TestPythonDetectionParser:
    @pytest.fixture
    def parser(self, mocked_track_repository: Mock) -> PythonDetectionParser:
        return PythonDetectionParser(
            ByMaxConfidence(),
            mocked_track_repository,
        )

    def test_parse_detections_output_has_same_order_as_input(
        self,
        track_builder_setup_with_sample_data: TrackBuilder,
        parser: PythonDetectionParser,
    ) -> None:
        detections: list[
            dict
        ] = track_builder_setup_with_sample_data.build_serialized_detections()
        metadata_video = track_builder_setup_with_sample_data.get_metadata()[
            ottrk_dataformat.VIDEO
        ]

        result_sorted_input = parser._parse_detections(detections, metadata_video)
        unsorted_detections = [detections[-1], detections[0]] + detections[1:-1]
        result_unsorted_input = parser._parse_detections(
            unsorted_detections, metadata_video
        )

        expected_sorted = {
            TrackId("1"): track_builder_setup_with_sample_data.build_detections()
        }

        assert expected_sorted == result_sorted_input
        assert expected_sorted != result_unsorted_input

    def test_parse_tracks(
        self,
        track_builder_setup_with_sample_data: TrackBuilder,
        parser: PythonDetectionParser,
    ) -> None:
        detections: list[
            dict
        ] = track_builder_setup_with_sample_data.build_serialized_detections()
        metadata_video = track_builder_setup_with_sample_data.get_metadata()[
            ottrk_dataformat.VIDEO
        ]

        result_sorted_input = parser.parse_tracks(detections, metadata_video)
        unsorted_detections = [detections[-1], detections[0]] + detections[1:-1]
        result_unsorted_input = parser.parse_tracks(unsorted_detections, metadata_video)

        expected_sorted = PythonTrackDataset.from_list(
            [track_builder_setup_with_sample_data.build_track()]
        )

        assert expected_sorted == result_sorted_input
        assert expected_sorted == result_unsorted_input

    def test_parse_tracks_merge_with_existing(
        self,
        track_builder_setup_with_sample_data: TrackBuilder,
        mocked_track_repository: Mock,
        parser: PythonDetectionParser,
    ) -> None:
        detections: list[
            dict
        ] = track_builder_setup_with_sample_data.build_serialized_detections()
        deserialized_detections = (
            track_builder_setup_with_sample_data.build_detections()
        )
        metadata_video = track_builder_setup_with_sample_data.get_metadata()[
            ottrk_dataformat.VIDEO
        ]
        existing_track_builder = TrackBuilder()
        append_sample_data(
            existing_track_builder,
            frame_offset=0,
            microsecond_offset=len(detections),
        )
        existing_track = existing_track_builder.build_track()
        merged_classification = "car"
        classificator = Mock(spec=TrackClassificationCalculator)
        classificator.calculate.return_value = merged_classification
        mocked_track_repository.get_for.return_value = existing_track
        all_detections = deserialized_detections + existing_track.detections
        merged_track = PythonTrack(
            existing_track.id, merged_classification, all_detections
        )

        result_sorted_input = parser.parse_tracks(detections, metadata_video)

        expected_sorted = PythonTrackDataset.from_list([merged_track])

        assert expected_sorted == result_sorted_input

    @pytest.mark.parametrize(
        "track_length_limit",
        [
            TrackLengthLimit(20, 12000),
            TrackLengthLimit(0, 4),
        ],
    )
    def test_parse_tracks_consider_minimum_length(
        self,
        mocked_track_repository: Mock,
        track_builder_setup_with_sample_data: TrackBuilder,
        track_length_limit: TrackLengthLimit,
    ) -> None:
        parser = PythonDetectionParser(
            ByMaxConfidence(),
            mocked_track_repository,
            track_length_limit,
        )
        detections: list[
            dict
        ] = track_builder_setup_with_sample_data.build_serialized_detections()

        metadata_video = track_builder_setup_with_sample_data.get_metadata()[
            ottrk_dataformat.VIDEO
        ]
        result_sorted_input = parser.parse_tracks(detections, metadata_video).as_list()

        assert len(result_sorted_input) == 0

    def assert_detection_equal(self, d1: Detection, d2: Detection) -> None:
        assert d1.classification == d2.classification
        assert d1.confidence == d2.confidence
        assert d1.x == d2.x
        assert d1.y == d2.y
        assert d1.w == d2.w
        assert d1.h == d2.h
        assert d1.frame == d2.frame
        assert d1.occurrence == d2.occurrence
        assert d1.video_name == d2.video_name
        assert d1.interpolated_detection == d2.interpolated_detection
        assert d1.track_id == d2.track_id


class TestOtFlowParser:
    def test_parse_sections_and_flows(self, test_data_tmp_dir: Path) -> None:
        first_coordinate = Coordinate(0, 0)
        second_coordinate = Coordinate(1, 1)
        third_coordinate = Coordinate(1, 0)
        line_section_id = SectionId("some")
        line_section: Section = LineSection(
            id=line_section_id,
            name="some",
            relative_offset_coordinates={
                EventType.SECTION_ENTER: RelativeOffsetCoordinate(0, 0)
            },
            plugin_data={"key_1": "some_data", "key_2": "some_data"},
            coordinates=[first_coordinate, second_coordinate],
        )
        area_section_id = SectionId("other")
        area_section: Section = Area(
            id=area_section_id,
            name="other",
            relative_offset_coordinates={
                EventType.SECTION_ENTER: RelativeOffsetCoordinate(0, 0)
            },
            plugin_data={"key_1": "some_data", "key_2": "some_data"},
            coordinates=[
                first_coordinate,
                second_coordinate,
                third_coordinate,
                first_coordinate,
            ],
        )
        some_flow_id = FlowId("1")
        some_flow_name = "some to other"
        some_flow_distance = 1
        some_flow = Flow(
            some_flow_id,
            name=some_flow_name,
            start=line_section_id,
            end=area_section_id,
            distance=some_flow_distance,
        )
        other_flow_id = FlowId("2")
        other_flow_name = "other to some"
        other_flow_distance = None
        other_flow = Flow(
            other_flow_id,
            name=other_flow_name,
            start=area_section_id,
            end=line_section_id,
            distance=other_flow_distance,
        )
        json_file = test_data_tmp_dir / "section.otflow"
        json_file.touch()
        sections = [line_section, area_section]
        flows = [some_flow, other_flow]
        parser = OtFlowParser()
        parser.serialize(sections, flows, json_file)

        parsed_sections, parsed_flows = parser.parse(json_file)

        assert parsed_sections == sections
        assert len(parsed_flows) == 2

        some_parsed_flow = parsed_flows[0]
        assert some_parsed_flow.id == some_flow_id
        assert some_parsed_flow.name == some_flow_name
        assert some_parsed_flow.start == line_section_id
        assert some_parsed_flow.end == area_section_id
        assert some_parsed_flow.distance == some_flow_distance

        other_parsed_flow = parsed_flows[1]
        assert other_parsed_flow.id == other_flow_id
        assert other_parsed_flow.name == other_flow_name
        assert other_parsed_flow.start == area_section_id
        assert other_parsed_flow.end == line_section_id
        assert other_parsed_flow.distance == other_flow_distance

    def test_validate(self) -> None:
        parser = OtFlowParser()
        pytest.raises(
            InvalidSectionData, parser.parse_section, {section.TYPE: section.LINE}
        )

    def test_convert_section(self) -> None:
        some_section_id = SectionId("some")
        some_section: Section = LineSection(
            id=some_section_id,
            name="some",
            relative_offset_coordinates={
                EventType.SECTION_ENTER: RelativeOffsetCoordinate(0, 0)
            },
            plugin_data={},
            coordinates=[Coordinate(0, 0), Coordinate(1, 1)],
        )
        other_section_id = SectionId("other")
        other_section: Section = LineSection(
            id=other_section_id,
            name="other",
            relative_offset_coordinates={
                EventType.SECTION_ENTER: RelativeOffsetCoordinate(0, 0)
            },
            plugin_data={},
            coordinates=[Coordinate(1, 0), Coordinate(0, 1)],
        )
        some_flow = Flow(
            FlowId("1"),
            name="some to other",
            start=some_section_id,
            end=other_section_id,
            distance=1,
        )
        sections = [some_section, other_section]
        flows = [some_flow]
        parser = OtFlowParser()

        content = parser.convert(sections, flows)

        assert content == {
            section.SECTIONS: [some_section.to_dict(), other_section.to_dict()],
            flow.FLOWS: [some_flow.to_dict()],
        }

    def test_parse_plugin_data_no_entry(self, test_data_tmp_dir: Path) -> None:
        start = Coordinate(0, 0)
        end = Coordinate(1, 1)
        expected: Section = LineSection(
            id=SectionId("some"),
            name="some",
            relative_offset_coordinates={
                EventType.SECTION_ENTER: RelativeOffsetCoordinate(0, 0)
            },
            plugin_data={},
            coordinates=[start, end],
        )

        section_data = {
            section.SECTIONS: [
                {
                    section.ID: "some",
                    section.NAME: "some",
                    section.TYPE: "line",
                    section.RELATIVE_OFFSET_COORDINATES: {
                        EventType.SECTION_ENTER.serialize(): {
                            geometry.X: 0,
                            geometry.Y: 0,
                        }
                    },
                    section.COORDINATES: [
                        {
                            geometry.X: 0,
                            geometry.Y: 0,
                        },
                        {
                            geometry.X: 1,
                            geometry.Y: 1,
                        },
                    ],
                }
            ],
            flow.FLOWS: [],
        }
        save_path = test_data_tmp_dir / "sections.otflow"
        _write_json(section_data, save_path)

        parser = OtFlowParser()
        sections, _ = parser.parse(save_path)

        assert sections == [expected]

    def test_parse_plugin_data_with_plugin_data(self, test_data_tmp_dir: Path) -> None:
        start = Coordinate(0, 0)
        end = Coordinate(1, 1)
        expected: Section = LineSection(
            id=SectionId("some"),
            name="some",
            relative_offset_coordinates={
                EventType.SECTION_ENTER: RelativeOffsetCoordinate(0, 0)
            },
            plugin_data={"key_1": "some_data", "1": "some_data"},
            coordinates=[start, end],
        )

        section_data = {
            section.SECTIONS: [
                {
                    section.ID: "some",
                    section.NAME: "some",
                    section.TYPE: "line",
                    section.RELATIVE_OFFSET_COORDINATES: {
                        EventType.SECTION_ENTER.serialize(): {
                            geometry.X: 0,
                            geometry.Y: 0,
                        }
                    },
                    section.COORDINATES: [
                        {geometry.X: 0, geometry.Y: 0},
                        {geometry.X: 1, geometry.Y: 1},
                    ],
                    section.PLUGIN_DATA: {"key_1": "some_data", "1": "some_data"},
                }
            ],
            flow.FLOWS: [],
        }
        save_path = test_data_tmp_dir / "sections.otflow"
        _write_json(section_data, save_path)

        parser = OtFlowParser()
        sections, _ = parser.parse(save_path)

        assert sections == [expected]


class TestOtEventListParser:
    def test_convert_event(self, test_data_tmp_dir: Path) -> None:
        road_user_id = "1"
        road_user_type = "car"
        hostname = "myhostname"
        section_id = SectionId("N")
        direction_vector = DirectionVector2D(1, 0)
        video_name = "my_video_name.mp4"
        first_event = Event(
            road_user_id=road_user_id,
            road_user_type=road_user_type,
            hostname=hostname,
            occurrence=datetime(2022, 1, 1, 0, 0, 0, 0),
            frame_number=1,
            section_id=section_id,
            event_coordinate=ImageCoordinate(0, 0),
            event_type=EventType.SECTION_ENTER,
            direction_vector=direction_vector,
            video_name=video_name,
        )
        second_event = Event(
            road_user_id=road_user_id,
            road_user_type=road_user_type,
            hostname=hostname,
            occurrence=datetime(2022, 1, 1, 0, 0, 0, 10),
            frame_number=2,
            section_id=section_id,
            event_coordinate=ImageCoordinate(10, 0),
            event_type=EventType.SECTION_LEAVE,
            direction_vector=direction_vector,
            video_name=video_name,
        )
        line_section = LineSection(
            id=SectionId("N"),
            name="N",
            relative_offset_coordinates={
                EventType.SECTION_ENTER: RelativeOffsetCoordinate(0.5, 0.5),
                EventType.SECTION_LEAVE: RelativeOffsetCoordinate(0.5, 0.5),
            },
            plugin_data={"foo": "bar"},
            coordinates=[Coordinate(0, 0), Coordinate(1, 0)],
        )
        area_section = Area(
            id=SectionId("S"),
            name="S",
            relative_offset_coordinates={
                EventType.SECTION_ENTER: RelativeOffsetCoordinate(0.5, 0.5),
                EventType.SECTION_LEAVE: RelativeOffsetCoordinate(0.5, 0.5),
            },
            plugin_data={"foo": "bar"},
            coordinates=[
                Coordinate(0, 0),
                Coordinate(0, 10),
                Coordinate(10, 10),
                Coordinate(10, 0),
                Coordinate(0, 0),
            ],
        )
        events = [first_event, second_event]
        sections = [line_section, area_section]

        event_list_parser = OtEventListParser()
        content = event_list_parser._convert(events, sections)

        assert content == {
            METADATA: {
                VERSION: version.__version__,
                SECTION_FORMAT_VERSION: dataformat_versions.otsection_version(),
                EVENT_FORMAT_VERSION: dataformat_versions.otevent_version(),
            },
            SECTIONS: [line_section.to_dict(), area_section.to_dict()],
            EVENT_LIST: [first_event.to_dict(), second_event.to_dict()],
        }

    def test_serialize_events(
        self, tracks: list[Track], sections: list[Section], test_data_tmp_dir: Path
    ) -> None:
        # Setup
        line_section = sections[0]
        shapely_intersection_adapter = Mock(spec=IntersectImplementation)
        shapely_intersection_adapter.split_line_with_line.return_value = []

        if isinstance(line_section, LineSection):
            line_section_intersector = SimpleIntersectBySplittingTrackLine(
                implementation=shapely_intersection_adapter, line_section=line_section
            )

        section_event_builder = SectionEventBuilder()

        section_action_detector = SectionActionDetector(
            intersector=line_section_intersector,
            section_event_builder=section_event_builder,
        )

        events = section_action_detector.detect(sections=[line_section], tracks=tracks)

        event_list_parser = OtEventListParser()
        event_list_file = test_data_tmp_dir / "eventlist.json"
        event_list_parser.serialize(events, [line_section], event_list_file)
        assert event_list_file.exists()


class TestCachedVideo:
    def test_cache_frames(self, test_data_tmp_dir: Path) -> None:
        video_file = test_data_tmp_dir / "video.mp4"
        video_file.touch()
        image = Mock(spec=TrackImage)
        video = Mock(spec=Video)
        video.get_frame.return_value = image

        cached_video = CachedVideo(video)

        first_returned_frame = cached_video.get_frame(0)
        second_returned_frame = cached_video.get_frame(0)

        video.get_frame.assert_called_once_with(0)

        assert first_returned_frame == image
        assert second_returned_frame is first_returned_frame

    def test_get_path(self) -> None:
        original_path = Path(".")
        other = Mock(spec=Video)
        other.get_path.return_value = original_path
        cached_video = CachedVideo(other)

        path = cached_video.get_path()

        other.get_path.assert_called_once()
        assert path is original_path

    def test_to_dict(self) -> None:
        base_path = Path(".")
        original_dict: dict = {}
        other = Mock(spec=Video)
        other.to_dict.return_value = original_dict
        cached_video = CachedVideo(other)

        cached_dict = cached_video.to_dict(base_path)

        other.to_dict.assert_called_once()
        assert cached_dict is original_dict


class TestCachedVideoParser:
    def test_parse_to_cached_video(self, test_data_tmp_dir: Path) -> None:
        video_file = test_data_tmp_dir / "video.mp4"
        video_file.touch()
        video = Mock(spec=Video)
        video_parser = Mock(spec=VideoParser)
        video_parser.parse.return_value = video

        cached_parser = CachedVideoParser(video_parser)

        parsed_video = cached_parser.parse(video_file)

        assert isinstance(parsed_video, CachedVideo)
        assert parsed_video.other == video
        video.get_frame.assert_called_once()

    def test_parse_list_to_cached_videos(self, test_data_tmp_dir: Path) -> None:
        content: list[dict] = [{}]
        base_folder = test_data_tmp_dir
        video1 = Mock(spec=Video)
        video2 = Mock(spec=Video)
        video_parser = Mock(spec=VideoParser)
        video_parser.parse_list.return_value = [video1, video2]

        cached_parser = CachedVideoParser(video_parser)

        parsed_videos = cached_parser.parse_list(content, base_folder)

        assert all(
            isinstance(parsed_video, CachedVideo) for parsed_video in parsed_videos
        )
        assert len(parsed_videos) == 2
        if isinstance(parsed_videos[0], CachedVideo):
            assert parsed_videos[0].other == video1
        if isinstance(parsed_videos[1], CachedVideo):
            assert parsed_videos[1].other == video2
        video1.get_frame.assert_called_once()
        video2.get_frame.assert_called_once()

    def test_convert_delegates_to_other(self, test_data_tmp_dir: Path) -> None:
        video1 = Mock(spec=Video)
        video2 = Mock(spec=Video)
        expected_result: dict = {}
        video_parser = Mock(spec=VideoParser)
        video_parser.convert.return_value = expected_result

        cached_parser = CachedVideoParser(video_parser)

        result = cached_parser.convert([video1, video2], test_data_tmp_dir)

        assert expected_result is result


class TestOtConfigParser:
    def test_serialize_config(self, test_data_tmp_dir: Path) -> None:
        video_parser = Mock(spec=VideoParser)
        flow_parser = Mock(spec=FlowParser)
        config_parser = OtConfigParser(
            video_parser=video_parser,
            flow_parser=flow_parser,
        )
        project = Project(name="My Test Project", start_date=datetime(2020, 1, 1))
        videos: list[Video] = []
        sections: list[Section] = []
        flows: list[Flow] = []
        output = test_data_tmp_dir / "config.otconfig"
        serialized_videos = {video.VIDEOS: {"serialized": "videos"}}
        serialized_sections = {section.SECTIONS: {"serialized": "sections"}}
        video_parser.convert.return_value = serialized_videos
        flow_parser.convert.return_value = serialized_sections

        config_parser.serialize(
            project=project,
            video_files=videos,
            sections=sections,
            flows=flows,
            file=output,
        )

        serialized_content = _parse(output)
        expected_content: dict[str, Any] = {PROJECT: project.to_dict()}
        expected_content |= serialized_videos
        expected_content |= serialized_sections

        assert serialized_content == expected_content
        assert video_parser.convert.call_args_list == [
            call(videos, relative_to=test_data_tmp_dir)
        ]
        assert flow_parser.convert.call_args_list == [call(sections, flows)]

    def test_parse_config(self, test_data_tmp_dir: Path) -> None:
        video_parser = Mock(spec=VideoParser)
        flow_parser = Mock(spec=FlowParser)
        config_parser = OtConfigParser(
            video_parser=video_parser,
            flow_parser=flow_parser,
        )
        project = Project(
            name="Test Project", start_date=datetime(2020, 1, 1, tzinfo=timezone.utc)
        )
        videos: Sequence[Video] = ()
        sections: Sequence[Section] = ()
        flows: Sequence[Flow] = ()
        config_file = test_data_tmp_dir / "config.otconfig"
        serialized_videos = {video.VIDEOS: {"serialized": "videos"}}
        serialized_flows = {
            section.SECTIONS: {"serialized": "sections"},
            flow.FLOWS: {"serialized": "flows"},
        }
        video_parser.convert.return_value = serialized_videos
        flow_parser.convert.return_value = serialized_flows
        video_parser.parse_list.return_value = videos
        flow_parser.parse_content.return_value = sections, flows

        config_parser.serialize(
            project=project,
            video_files=videos,
            sections=sections,
            flows=flows,
            file=config_file,
        )
        config = config_parser.parse(file=config_file)

        expected_config = OtConfig(
            project=project,
            videos=videos,
            sections=sections,
            flows=flows,
        )
        assert config == expected_config<|MERGE_RESOLUTION|>--- conflicted
+++ resolved
@@ -265,11 +265,7 @@
 
         expected_track = track_builder_setup_with_sample_data.build_track()
 
-<<<<<<< HEAD
-        assert parse_result.tracks == PandasTrackDataset.from_list([expected_track])
-=======
-        assert result_tracks == PythonTrackDataset.from_list([expected_track])
->>>>>>> 7c86701d
+        assert parse_result.tracks == PythonTrackDataset.from_list([expected_track])
         ottrk_file.unlink()
 
     def test_parse_bz2(self, example_json_bz2: tuple[Path, dict]) -> None:
