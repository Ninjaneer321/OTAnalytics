import bz2
from datetime import datetime
from pathlib import Path
from typing import Any, Sequence
from unittest.mock import Mock, call

import pytest
import ujson

from OTAnalytics import version
from OTAnalytics.application.datastore import FlowParser, OtConfig, VideoParser
from OTAnalytics.application.eventlist import SectionActionDetector
<<<<<<< HEAD
from OTAnalytics.domain import flow, geometry, section
=======
from OTAnalytics.application.project import Project
from OTAnalytics.domain import flow, geometry, section, video
>>>>>>> b9e522d5
from OTAnalytics.domain.event import EVENT_LIST, Event, EventType, SectionEventBuilder
from OTAnalytics.domain.flow import Flow, FlowId
from OTAnalytics.domain.geometry import (
    DirectionVector2D,
    ImageCoordinate,
    RelativeOffsetCoordinate,
)
from OTAnalytics.domain.intersect import (
    IntersectBySplittingTrackLine,
    IntersectImplementation,
)
from OTAnalytics.domain.section import (
    SECTIONS,
    Area,
    Coordinate,
    LineSection,
    Section,
    SectionId,
)
from OTAnalytics.domain.track import (
    CalculateTrackClassificationByMaxConfidence,
    Detection,
    Track,
    TrackClassificationCalculator,
    TrackId,
    TrackImage,
    TrackRepository,
)
from OTAnalytics.domain.video import Video
from OTAnalytics.plugin_parser import dataformat_versions, ottrk_dataformat
from OTAnalytics.plugin_parser.otvision_parser import (
    EVENT_FORMAT_VERSION,
    METADATA,
    PROJECT,
    SECTION_FORMAT_VERSION,
    VERSION,
    VERSION_1_0,
    VERSION_1_1,
    CachedVideo,
    CachedVideoParser,
    DetectionFixer,
    InvalidSectionData,
    OtConfigParser,
    OtEventListParser,
    OtFlowParser,
    OttrkFormatFixer,
    OttrkParser,
    Version,
    Version_1_0_to_1_1,
    Version_1_1_To_1_2,
    _parse,
    _parse_bz2,
    _write_bz2,
    _write_json,
)
from tests.conftest import TrackBuilder


@pytest.fixture
def track_builder_setup_with_sample_data(track_builder: TrackBuilder) -> TrackBuilder:
    return append_sample_data(track_builder, frame_offset=0, microsecond_offset=0)


def append_sample_data(
    track_builder: TrackBuilder,
    frame_offset: int = 0,
    microsecond_offset: int = 0,
) -> TrackBuilder:
    track_builder.add_frame(frame_offset + 1)
    track_builder.add_microsecond(microsecond_offset + 1)
    track_builder.append_detection()

    track_builder.add_frame(frame_offset + 2)
    track_builder.add_microsecond(microsecond_offset + 2)
    track_builder.append_detection()

    track_builder.add_frame(frame_offset + 3)
    track_builder.add_microsecond(microsecond_offset + 3)
    track_builder.append_detection()

    track_builder.add_frame(frame_offset + 4)
    track_builder.add_microsecond(microsecond_offset + 4)
    track_builder.append_detection()

    track_builder.add_frame(frame_offset + 5)
    track_builder.add_microsecond(microsecond_offset + 5)
    track_builder.append_detection()

    return track_builder


@pytest.fixture
def example_json_bz2(test_data_tmp_dir: Path) -> tuple[Path, dict]:
    bz2_json_file = test_data_tmp_dir / "bz2_file.json"
    bz2_json_file.touch()
    content = {"first_name": "John", "last_name": "Doe"}
    with bz2.open(bz2_json_file, "wt", encoding="UTF-8") as out:
        ujson.dump(content, out)
    return bz2_json_file, content


@pytest.fixture
def example_json(test_data_tmp_dir: Path) -> tuple[Path, dict]:
    json_file = test_data_tmp_dir / "file.json"
    json_file.touch()
    content = {"first_name": "John", "last_name": "Doe"}
    with bz2.open(json_file, "wt", encoding="UTF-8") as out:
        ujson.dump(content, out)
    return json_file, content


def mocked_track_repository() -> Mock:
    repository = Mock(spec=TrackRepository)
    repository.get_for.return_value = None
    return repository


def test_parse_compressed_and_uncompressed_section(test_data_tmp_dir: Path) -> None:
    content = {"some": "value", "other": "values"}
    json_file = test_data_tmp_dir / "section.json"
    bzip2_file = test_data_tmp_dir / "section.json.bz2"
    json_file.touch()
    bzip2_file.touch()
    _write_json(content, json_file)
    _write_bz2(content, bzip2_file)
    json_content = _parse(json_file)
    bzip2_content = _parse(bzip2_file)

    assert json_content == content
    assert bzip2_content == content


class TestVersion_1_0_To_1_1:
    def test_fix_x_y_coordinates(
        self, track_builder_setup_with_sample_data: TrackBuilder
    ) -> None:
        track_builder_setup_with_sample_data.set_otdet_version(str(VERSION_1_0))
        input_detection = track_builder_setup_with_sample_data.create_detection()
        serialized_detection = track_builder_setup_with_sample_data.serialize_detection(
            input_detection, False, False
        )
        expected_detection = serialized_detection.copy()
        expected_detection[ottrk_dataformat.X] = -5
        expected_detection[ottrk_dataformat.Y] = -5
        fixer = Version_1_0_to_1_1()

        fixed = fixer.fix(serialized_detection, VERSION_1_0)

        assert fixed == expected_detection


class TestVersion_1_1_To_1_2:
    def test_fix_occurrence(
        self, track_builder_setup_with_sample_data: TrackBuilder
    ) -> None:
        track_builder_setup_with_sample_data.set_otdet_version(str(VERSION_1_1))
        detection = track_builder_setup_with_sample_data.create_detection()
        serialized_detection = track_builder_setup_with_sample_data.serialize_detection(
            detection, False, False
        )
        expected_detection = serialized_detection.copy()
        serialized_detection[
            ottrk_dataformat.OCCURRENCE
        ] = detection.occurrence.strftime(ottrk_dataformat.DATE_FORMAT)

        fixer = Version_1_1_To_1_2()

        fixed = fixer.fix(serialized_detection, VERSION_1_1)

        assert fixed == expected_detection


class TestOttrkFormatFixer:
    def test_run_all_fixer(
        self, track_builder_setup_with_sample_data: TrackBuilder
    ) -> None:
        otdet_version = Version.from_str(
            track_builder_setup_with_sample_data.otdet_version
        )
        content = track_builder_setup_with_sample_data.build_ottrk()
        detections = track_builder_setup_with_sample_data.build_serialized_detections()
        some_fixer = Mock(spec=DetectionFixer)
        other_fixer = Mock(spec=DetectionFixer)
        some_fixer.fix.side_effect = lambda detection, _: detection
        other_fixer.fix.side_effect = lambda detection, _: detection
        fixes: list[DetectionFixer] = [some_fixer, other_fixer]
        fixer = OttrkFormatFixer(fixes)

        fixed_content = fixer.fix(content)

        assert fixed_content == content
        executed_calls = some_fixer.fix.call_args_list
        expected_calls = [call(detection, otdet_version) for detection in detections]

        assert executed_calls == expected_calls

    def test_no_fixes_in_newest_version(
        self, track_builder_setup_with_sample_data: TrackBuilder
    ) -> None:
        track_builder_setup_with_sample_data.set_otdet_version("1.2")
        content = track_builder_setup_with_sample_data.build_ottrk()
        fixer = OttrkFormatFixer([])

        fixed_content = fixer.fix(content)

        assert fixed_content == content


class TestOttrkParser:
    _track_repository = mocked_track_repository()
    ottrk_parser: OttrkParser = OttrkParser(
        CalculateTrackClassificationByMaxConfidence(),
        _track_repository,
    )

    def test_parse_whole_ottrk(self, ottrk_path: Path) -> None:
        # TODO What is the expected result?
        self.ottrk_parser.parse(ottrk_path)

    def test_parse_ottrk_sample(
        self,
        test_data_tmp_dir: Path,
        track_builder_setup_with_sample_data: TrackBuilder,
    ) -> None:
        ottrk_data = track_builder_setup_with_sample_data.build_ottrk()
        ottrk_file = test_data_tmp_dir / "sample_file.ottrk"
        _write_bz2(ottrk_data, ottrk_file)
        result_tracks = self.ottrk_parser.parse(ottrk_file)

        expected_track = track_builder_setup_with_sample_data.build_track()

        assert result_tracks == [expected_track]
        ottrk_file.unlink()

    def test_parse_bz2(self, example_json_bz2: tuple[Path, dict]) -> None:
        example_json_bz2_path, expected_content = example_json_bz2
        result_content = _parse_bz2(example_json_bz2_path)
        assert result_content == expected_content

    def test_parse_bz2_uncompressed_file(self, example_json: tuple[Path, dict]) -> None:
        example_path, expected_content = example_json
        result_content = _parse_bz2(example_path)
        assert result_content == expected_content

    def test_parse_detections_output_has_same_order_as_input(
        self,
        track_builder_setup_with_sample_data: TrackBuilder,
    ) -> None:
        detections: list[
            dict
        ] = track_builder_setup_with_sample_data.build_serialized_detections()

        result_sorted_input = self.ottrk_parser._parse_detections(detections)
        unsorted_detections = [detections[-1], detections[0]] + detections[1:-1]
        result_unsorted_input = self.ottrk_parser._parse_detections(unsorted_detections)

        expected_sorted = {
            TrackId(1): track_builder_setup_with_sample_data.build_detections()
        }

        assert expected_sorted == result_sorted_input
        assert expected_sorted != result_unsorted_input

    def test_parse_tracks(
        self, track_builder_setup_with_sample_data: TrackBuilder
    ) -> None:
        detections: list[
            dict
        ] = track_builder_setup_with_sample_data.build_serialized_detections()

        result_sorted_input = self.ottrk_parser._parse_tracks(detections)
        unsorted_detections = [detections[-1], detections[0]] + detections[1:-1]
        result_unsorted_input = self.ottrk_parser._parse_tracks(unsorted_detections)

        expected_sorted = [track_builder_setup_with_sample_data.build_track()]

        assert expected_sorted == result_sorted_input
        assert expected_sorted == result_unsorted_input

    def test_parse_tracks_merge_with_existing(
        self, track_builder_setup_with_sample_data: TrackBuilder
    ) -> None:
        detections: list[
            dict
        ] = track_builder_setup_with_sample_data.build_serialized_detections()
        deserialized_detections = (
            track_builder_setup_with_sample_data.build_detections()
        )
        existing_track_builder = TrackBuilder()
        append_sample_data(
            existing_track_builder,
            frame_offset=0,
            microsecond_offset=len(detections),
        )
        existing_track = existing_track_builder.build_track()
        merged_classification = "car"
        classificator = Mock(spec=TrackClassificationCalculator)
        classificator.calculate.return_value = merged_classification
        self._track_repository.get_for.return_value = existing_track
        all_detections = deserialized_detections + existing_track.detections
        merged_track = Track(existing_track.id, merged_classification, all_detections)

        result_sorted_input = self.ottrk_parser._parse_tracks(detections)

        expected_sorted = [merged_track]

        assert expected_sorted == result_sorted_input

    def assert_detection_equal(self, d1: Detection, d2: Detection) -> None:
        assert d1.classification == d2.classification
        assert d1.confidence == d2.confidence
        assert d1.x == d2.x
        assert d1.y == d2.y
        assert d1.w == d2.w
        assert d1.h == d2.h
        assert d1.frame == d2.frame
        assert d1.occurrence == d2.occurrence
        assert d1.input_file_path == d2.input_file_path
        assert d1.interpolated_detection == d2.interpolated_detection
        assert d1.track_id == d2.track_id


class TestOtFlowParser:
    def test_parse_sections_and_flows(self, test_data_tmp_dir: Path) -> None:
        first_coordinate = Coordinate(0, 0)
        second_coordinate = Coordinate(1, 1)
        third_coordinate = Coordinate(1, 0)
        line_section_id = SectionId("some")
        line_section: Section = LineSection(
            id=line_section_id,
            name="some",
            relative_offset_coordinates={
                EventType.SECTION_ENTER: RelativeOffsetCoordinate(0, 0)
            },
            plugin_data={"key_1": "some_data", "key_2": "some_data"},
            coordinates=[first_coordinate, second_coordinate],
        )
        area_section_id = SectionId("other")
        area_section: Section = Area(
            id=area_section_id,
            name="other",
            relative_offset_coordinates={
                EventType.SECTION_ENTER: RelativeOffsetCoordinate(0, 0)
            },
            plugin_data={"key_1": "some_data", "key_2": "some_data"},
            coordinates=[
                first_coordinate,
                second_coordinate,
                third_coordinate,
                first_coordinate,
            ],
        )
<<<<<<< HEAD
        some_flow = Flow(
            FlowId("some to other"),
            start=line_section,
            end=area_section,
            distance=1,
        )
        json_file = test_data_tmp_dir / "section.json"
        json_file.touch()
        sections = [line_section, area_section]
        flows = [some_flow]
        parser = OtsectionParser()
        parser.serialize(sections, flows, json_file)

        parsed_sections, parsed_flows = parser.parse(json_file)

        assert parsed_sections == sections
        assert parsed_flows == flows
=======
        some_flow_id = FlowId("1")
        some_flow_name = "some to other"
        some_flow_distance = 1
        some_flow = Flow(
            some_flow_id,
            name=some_flow_name,
            start=line_section_id,
            end=area_section_id,
            distance=some_flow_distance,
        )
        other_flow_id = FlowId("2")
        other_flow_name = "other to some"
        other_flow_distance = None
        other_flow = Flow(
            other_flow_id,
            name=other_flow_name,
            start=area_section_id,
            end=line_section_id,
            distance=other_flow_distance,
        )
        json_file = test_data_tmp_dir / "section.otflow"
        json_file.touch()
        sections = [line_section, area_section]
        flows = [some_flow, other_flow]
        parser = OtFlowParser()
        parser.serialize(sections, flows, json_file)

        parsed_sections, parsed_flows = parser.parse(json_file)

        assert parsed_sections == sections
        assert len(parsed_flows) == 2

        some_parsed_flow = parsed_flows[0]
        assert some_parsed_flow.id == some_flow_id
        assert some_parsed_flow.name == some_flow_name
        assert some_parsed_flow.start == line_section_id
        assert some_parsed_flow.end == area_section_id
        assert some_parsed_flow.distance == some_flow_distance

        other_parsed_flow = parsed_flows[1]
        assert other_parsed_flow.id == other_flow_id
        assert other_parsed_flow.name == other_flow_name
        assert other_parsed_flow.start == area_section_id
        assert other_parsed_flow.end == line_section_id
        assert other_parsed_flow.distance == other_flow_distance
>>>>>>> b9e522d5

    def test_validate(self) -> None:
        parser = OtFlowParser()
        pytest.raises(
            InvalidSectionData, parser.parse_section, {section.TYPE: section.LINE}
        )

    def test_convert_section(self) -> None:
        some_section_id = SectionId("some")
        some_section: Section = LineSection(
            id=some_section_id,
            name="some",
            relative_offset_coordinates={
                EventType.SECTION_ENTER: RelativeOffsetCoordinate(0, 0)
            },
            plugin_data={},
            coordinates=[Coordinate(0, 0), Coordinate(1, 1)],
        )
        other_section_id = SectionId("other")
        other_section: Section = LineSection(
            id=other_section_id,
            name="other",
            relative_offset_coordinates={
                EventType.SECTION_ENTER: RelativeOffsetCoordinate(0, 0)
            },
            plugin_data={},
            coordinates=[Coordinate(1, 0), Coordinate(0, 1)],
        )
        some_flow = Flow(
<<<<<<< HEAD
            FlowId("some to other"),
            start=some_section,
            end=other_section,
=======
            FlowId("1"),
            name="some to other",
            start=some_section_id,
            end=other_section_id,
>>>>>>> b9e522d5
            distance=1,
        )
        sections = [some_section, other_section]
        flows = [some_flow]
<<<<<<< HEAD
        parser = OtsectionParser()

        content = parser._convert(sections, flows)
=======
        parser = OtFlowParser()

        content = parser.convert(sections, flows)
>>>>>>> b9e522d5

        assert content == {
            section.SECTIONS: [some_section.to_dict(), other_section.to_dict()],
            flow.FLOWS: [some_flow.to_dict()],
        }

    def test_parse_plugin_data_no_entry(self, test_data_tmp_dir: Path) -> None:
        start = Coordinate(0, 0)
        end = Coordinate(1, 1)
        expected: Section = LineSection(
            id=SectionId("some"),
            name="some",
            relative_offset_coordinates={
                EventType.SECTION_ENTER: RelativeOffsetCoordinate(0, 0)
            },
            plugin_data={},
            coordinates=[start, end],
        )

        section_data = {
            section.SECTIONS: [
                {
                    section.ID: "some",
                    section.NAME: "some",
                    section.TYPE: "line",
                    section.RELATIVE_OFFSET_COORDINATES: {
                        EventType.SECTION_ENTER.serialize(): {
                            geometry.X: 0,
                            geometry.Y: 0,
                        }
                    },
                    section.COORDINATES: [
                        {
                            geometry.X: 0,
                            geometry.Y: 0,
                        },
                        {
                            geometry.X: 1,
                            geometry.Y: 1,
                        },
                    ],
                }
            ],
            flow.FLOWS: [],
        }
        save_path = test_data_tmp_dir / "sections.otflow"
        _write_json(section_data, save_path)

<<<<<<< HEAD
        parser = OtsectionParser()
        sections, flows = parser.parse(save_path)
=======
        parser = OtFlowParser()
        sections, _ = parser.parse(save_path)
>>>>>>> b9e522d5

        assert sections == [expected]

    def test_parse_plugin_data_with_plugin_data(self, test_data_tmp_dir: Path) -> None:
        start = Coordinate(0, 0)
        end = Coordinate(1, 1)
        expected: Section = LineSection(
            id=SectionId("some"),
            name="some",
            relative_offset_coordinates={
                EventType.SECTION_ENTER: RelativeOffsetCoordinate(0, 0)
            },
            plugin_data={"key_1": "some_data", "1": "some_data"},
            coordinates=[start, end],
        )

        section_data = {
            section.SECTIONS: [
                {
                    section.ID: "some",
                    section.NAME: "some",
                    section.TYPE: "line",
                    section.RELATIVE_OFFSET_COORDINATES: {
                        EventType.SECTION_ENTER.serialize(): {
                            geometry.X: 0,
                            geometry.Y: 0,
                        }
                    },
                    section.COORDINATES: [
                        {geometry.X: 0, geometry.Y: 0},
                        {geometry.X: 1, geometry.Y: 1},
                    ],
                    section.PLUGIN_DATA: {"key_1": "some_data", "1": "some_data"},
                }
            ],
            flow.FLOWS: [],
        }
        save_path = test_data_tmp_dir / "sections.otflow"
        _write_json(section_data, save_path)

<<<<<<< HEAD
        parser = OtsectionParser()
        sections, flows = parser.parse(save_path)
=======
        parser = OtFlowParser()
        sections, _ = parser.parse(save_path)
>>>>>>> b9e522d5

        assert sections == [expected]


class TestOtEventListParser:
    def test_convert_event(self, test_data_tmp_dir: Path) -> None:
        road_user_id = 1
        road_user_type = "car"
        hostname = "myhostname"
        section_id = SectionId("N")
        direction_vector = DirectionVector2D(1, 0)
        video_name = "my_video_name.mp4"
        first_event = Event(
            road_user_id=road_user_id,
            road_user_type=road_user_type,
            hostname=hostname,
            occurrence=datetime(2022, 1, 1, 0, 0, 0, 0),
            frame_number=1,
            section_id=section_id,
            event_coordinate=ImageCoordinate(0, 0),
            event_type=EventType.SECTION_ENTER,
            direction_vector=direction_vector,
            video_name=video_name,
        )
        second_event = Event(
            road_user_id=road_user_id,
            road_user_type=road_user_type,
            hostname=hostname,
            occurrence=datetime(2022, 1, 1, 0, 0, 0, 10),
            frame_number=2,
            section_id=section_id,
            event_coordinate=ImageCoordinate(10, 0),
            event_type=EventType.SECTION_LEAVE,
            direction_vector=direction_vector,
            video_name=video_name,
        )
        line_section = LineSection(
            id=SectionId("N"),
            name="N",
            relative_offset_coordinates={
                EventType.SECTION_ENTER: RelativeOffsetCoordinate(0.5, 0.5),
                EventType.SECTION_LEAVE: RelativeOffsetCoordinate(0.5, 0.5),
            },
            plugin_data={"foo": "bar"},
            coordinates=[Coordinate(0, 0), Coordinate(1, 0)],
        )
        area_section = Area(
            id=SectionId("S"),
            name="S",
            relative_offset_coordinates={
                EventType.SECTION_ENTER: RelativeOffsetCoordinate(0.5, 0.5),
                EventType.SECTION_LEAVE: RelativeOffsetCoordinate(0.5, 0.5),
            },
            plugin_data={"foo": "bar"},
            coordinates=[
                Coordinate(0, 0),
                Coordinate(0, 10),
                Coordinate(10, 10),
                Coordinate(10, 0),
                Coordinate(0, 0),
            ],
        )
        events = [first_event, second_event]
        sections = [line_section, area_section]

        event_list_parser = OtEventListParser()
        content = event_list_parser._convert(events, sections)

        assert content == {
            METADATA: {
                VERSION: version.__version__,
                SECTION_FORMAT_VERSION: dataformat_versions.otsection_version(),
                EVENT_FORMAT_VERSION: dataformat_versions.otevent_version(),
            },
            SECTIONS: [line_section.to_dict(), area_section.to_dict()],
            EVENT_LIST: [first_event.to_dict(), second_event.to_dict()],
        }

    def test_serialize_events(
        self, tracks: list[Track], sections: list[Section], test_data_tmp_dir: Path
    ) -> None:
        # Setup
        line_section = sections[0]
        shapely_intersection_adapter = Mock(spec=IntersectImplementation)
        shapely_intersection_adapter.split_line_with_line.return_value = []

        if isinstance(line_section, LineSection):
            line_section_intersector = IntersectBySplittingTrackLine(
                implementation=shapely_intersection_adapter, line_section=line_section
            )

        section_event_builder = SectionEventBuilder()

        section_action_detector = SectionActionDetector(
            intersector=line_section_intersector,
            section_event_builder=section_event_builder,
        )

        events = section_action_detector.detect(sections=[line_section], tracks=tracks)

        event_list_parser = OtEventListParser()
        event_list_file = test_data_tmp_dir / "eventlist.json"
        event_list_parser.serialize(events, [line_section], event_list_file)
        assert event_list_file.exists()


class TestCachedVideo:
    def test_cache_frames(self, test_data_tmp_dir: Path) -> None:
        video_file = test_data_tmp_dir / "video.mp4"
        video_file.touch()
        image = Mock(spec=TrackImage)
        video = Mock(spec=Video)
        video.get_frame.return_value = image

        cached_video = CachedVideo(video)

        first_returned_frame = cached_video.get_frame(0)
        second_returned_frame = cached_video.get_frame(0)

        video.get_frame.assert_called_once_with(0)

        assert first_returned_frame == image
        assert second_returned_frame is first_returned_frame

    def test_get_path(self) -> None:
        original_path = Path(".")
        other = Mock(spec=Video)
        other.get_path.return_value = original_path
        cached_video = CachedVideo(other)

        path = cached_video.get_path()

        other.get_path.assert_called_once()
        assert path is original_path

    def test_to_dict(self) -> None:
        base_path = Path(".")
        original_dict: dict = {}
        other = Mock(spec=Video)
        other.to_dict.return_value = original_dict
        cached_video = CachedVideo(other)

        cached_dict = cached_video.to_dict(base_path)

        other.to_dict.assert_called_once()
        assert cached_dict is original_dict


class TestCachedVideoParser:
    def test_parse_to_cached_video(self, test_data_tmp_dir: Path) -> None:
        video_file = test_data_tmp_dir / "video.mp4"
        video_file.touch()
        video = Mock(spec=Video)
        video_parser = Mock(spec=VideoParser)
        video_parser.parse.return_value = video

        cached_parser = CachedVideoParser(video_parser)

        parsed_video = cached_parser.parse(video_file)

        assert isinstance(parsed_video, CachedVideo)
        assert parsed_video.other == video
        video.get_frame.assert_called_once()

    def test_parse_list_to_cached_videos(self, test_data_tmp_dir: Path) -> None:
        content: list[dict] = [{}]
        base_folder = test_data_tmp_dir
        video1 = Mock(spec=Video)
        video2 = Mock(spec=Video)
        video_parser = Mock(spec=VideoParser)
        video_parser.parse_list.return_value = [video1, video2]

        cached_parser = CachedVideoParser(video_parser)

        parsed_videos = cached_parser.parse_list(content, base_folder)

        assert all(
            isinstance(parsed_video, CachedVideo) for parsed_video in parsed_videos
        )
        assert len(parsed_videos) == 2
        if isinstance(parsed_videos[0], CachedVideo):
            assert parsed_videos[0].other == video1
        if isinstance(parsed_videos[1], CachedVideo):
            assert parsed_videos[1].other == video2
        video1.get_frame.assert_called_once()
        video2.get_frame.assert_called_once()

    def test_convert_delegates_to_other(self, test_data_tmp_dir: Path) -> None:
        video1 = Mock(spec=Video)
        video2 = Mock(spec=Video)
        expected_result: dict = {}
        video_parser = Mock(spec=VideoParser)
        video_parser.convert.return_value = expected_result

        cached_parser = CachedVideoParser(video_parser)

        result = cached_parser.convert([video1, video2], test_data_tmp_dir)

        assert expected_result is result


class TestOtConfigParser:
    def test_serialize_config(self, test_data_tmp_dir: Path) -> None:
        video_parser = Mock(spec=VideoParser)
        flow_parser = Mock(spec=FlowParser)
        config_parser = OtConfigParser(
            video_parser=video_parser,
            flow_parser=flow_parser,
        )
        project = Project(name="My Test Project", start_date=datetime(2020, 1, 1))
        videos: list[Video] = []
        sections: list[Section] = []
        flows: list[Flow] = []
        output = test_data_tmp_dir / "config.otconfig"
        serialized_videos = {video.VIDEOS: {"serialized": "videos"}}
        serialized_sections = {section.SECTIONS: {"serialized": "sections"}}
        video_parser.convert.return_value = serialized_videos
        flow_parser.convert.return_value = serialized_sections

        config_parser.serialize(
            project=project,
            video_files=videos,
            sections=sections,
            flows=flows,
            file=output,
        )

        serialized_content = _parse(output)
        expected_content: dict[str, Any] = {PROJECT: project.to_dict()}
        expected_content |= serialized_videos
        expected_content |= serialized_sections

        assert serialized_content == expected_content
        assert video_parser.convert.call_args_list == [
            call(videos, relative_to=test_data_tmp_dir)
        ]
        assert flow_parser.convert.call_args_list == [call(sections, flows)]

    def test_parse_config(self, test_data_tmp_dir: Path) -> None:
        video_parser = Mock(spec=VideoParser)
        flow_parser = Mock(spec=FlowParser)
        config_parser = OtConfigParser(
            video_parser=video_parser,
            flow_parser=flow_parser,
        )
        project = Project(name="Test Project", start_date=datetime(2020, 1, 1))
        videos: Sequence[Video] = ()
        sections: Sequence[Section] = ()
        flows: Sequence[Flow] = ()
        config_file = test_data_tmp_dir / "config.otconfig"
        serialized_videos = {video.VIDEOS: {"serialized": "videos"}}
        serialized_flows = {
            section.SECTIONS: {"serialized": "sections"},
            flow.FLOWS: {"serialized": "flows"},
        }
        video_parser.convert.return_value = serialized_videos
        flow_parser.convert.return_value = serialized_flows
        video_parser.parse_list.return_value = videos
        flow_parser.parse_content.return_value = sections, flows

        config_parser.serialize(
            project=project,
            video_files=videos,
            sections=sections,
            flows=flows,
            file=config_file,
        )
        config = config_parser.parse(file=config_file)

        expected_config = OtConfig(
            project=project,
            videos=videos,
            sections=sections,
            flows=flows,
        )
        assert config == expected_config<|MERGE_RESOLUTION|>--- conflicted
+++ resolved
@@ -10,12 +10,8 @@
 from OTAnalytics import version
 from OTAnalytics.application.datastore import FlowParser, OtConfig, VideoParser
 from OTAnalytics.application.eventlist import SectionActionDetector
-<<<<<<< HEAD
-from OTAnalytics.domain import flow, geometry, section
-=======
 from OTAnalytics.application.project import Project
 from OTAnalytics.domain import flow, geometry, section, video
->>>>>>> b9e522d5
 from OTAnalytics.domain.event import EVENT_LIST, Event, EventType, SectionEventBuilder
 from OTAnalytics.domain.flow import Flow, FlowId
 from OTAnalytics.domain.geometry import (
@@ -368,25 +364,6 @@
                 first_coordinate,
             ],
         )
-<<<<<<< HEAD
-        some_flow = Flow(
-            FlowId("some to other"),
-            start=line_section,
-            end=area_section,
-            distance=1,
-        )
-        json_file = test_data_tmp_dir / "section.json"
-        json_file.touch()
-        sections = [line_section, area_section]
-        flows = [some_flow]
-        parser = OtsectionParser()
-        parser.serialize(sections, flows, json_file)
-
-        parsed_sections, parsed_flows = parser.parse(json_file)
-
-        assert parsed_sections == sections
-        assert parsed_flows == flows
-=======
         some_flow_id = FlowId("1")
         some_flow_name = "some to other"
         some_flow_distance = 1
@@ -432,7 +409,6 @@
         assert other_parsed_flow.start == area_section_id
         assert other_parsed_flow.end == line_section_id
         assert other_parsed_flow.distance == other_flow_distance
->>>>>>> b9e522d5
 
     def test_validate(self) -> None:
         parser = OtFlowParser()
@@ -462,29 +438,17 @@
             coordinates=[Coordinate(1, 0), Coordinate(0, 1)],
         )
         some_flow = Flow(
-<<<<<<< HEAD
-            FlowId("some to other"),
-            start=some_section,
-            end=other_section,
-=======
             FlowId("1"),
             name="some to other",
             start=some_section_id,
             end=other_section_id,
->>>>>>> b9e522d5
             distance=1,
         )
         sections = [some_section, other_section]
         flows = [some_flow]
-<<<<<<< HEAD
-        parser = OtsectionParser()
-
-        content = parser._convert(sections, flows)
-=======
         parser = OtFlowParser()
 
         content = parser.convert(sections, flows)
->>>>>>> b9e522d5
 
         assert content == {
             section.SECTIONS: [some_section.to_dict(), other_section.to_dict()],
@@ -533,13 +497,8 @@
         save_path = test_data_tmp_dir / "sections.otflow"
         _write_json(section_data, save_path)
 
-<<<<<<< HEAD
-        parser = OtsectionParser()
-        sections, flows = parser.parse(save_path)
-=======
         parser = OtFlowParser()
         sections, _ = parser.parse(save_path)
->>>>>>> b9e522d5
 
         assert sections == [expected]
 
@@ -580,13 +539,8 @@
         save_path = test_data_tmp_dir / "sections.otflow"
         _write_json(section_data, save_path)
 
-<<<<<<< HEAD
-        parser = OtsectionParser()
-        sections, flows = parser.parse(save_path)
-=======
         parser = OtFlowParser()
         sections, _ = parser.parse(save_path)
->>>>>>> b9e522d5
 
         assert sections == [expected]
 
