from datetime import datetime
from pathlib import Path
from unittest.mock import Mock

import pytest

from OTAnalytics.domain.event import EventType, SectionEventBuilder
from OTAnalytics.domain.geometry import Coordinate, Line, RelativeOffsetCoordinate
from OTAnalytics.domain.intersect import (
    IntersectBySmallTrackComponents,
    IntersectBySplittingTrackLine,
    IntersectImplementation,
    Intersector,
)
from OTAnalytics.domain.section import LineSection
from OTAnalytics.domain.track import Detection, Track, TrackId


@pytest.fixture
def detection() -> Detection:
    return Detection(
        classification="car",
        confidence=0.5,
        x=0.0,
        y=5.0,
        w=15.3,
        h=30.5,
        frame=1,
        occurrence=datetime(2022, 1, 1, 0, 0, 0, 0),
        input_file_path=Path("path/to/myhostname_something.otdet"),
        interpolated_detection=False,
        track_id=TrackId(1),
    )


@pytest.fixture
def track() -> Track:
    track_id = TrackId(1)

    detection_1 = Detection(
        classification="car",
        confidence=0.5,
        x=0.0,
        y=5.0,
        w=15.3,
        h=30.5,
        frame=1,
        occurrence=datetime(2022, 1, 1, 0, 0, 0, 0),
        input_file_path=Path("path/to/myhostname_something.otdet"),
        interpolated_detection=False,
        track_id=TrackId(1),
    )
    detection_2 = Detection(
        classification="car",
        confidence=0.5,
        x=10.0,
        y=5.0,
        w=15.3,
        h=30.5,
        frame=2,
        occurrence=datetime(2022, 1, 1, 0, 0, 0, 1),
        input_file_path=Path("path/to/myhostname_something.otdet"),
        interpolated_detection=False,
        track_id=TrackId(1),
    )

    return Track(track_id, "car", [detection_1, detection_2])


class TestIntersector:
    def test_select_coordinate_in_detection(self, detection: Detection) -> None:
        offset = RelativeOffsetCoordinate(0.5, 0.5)
        coordinate = Intersector._select_coordinate_in_detection(detection, offset)
        assert coordinate.x == detection.x + detection.w * 0.5
        assert coordinate.y == detection.y + detection.h * 0.5


class TestIntersectBySplittingTrackLine:
    def test_intersect(self, detection: Detection, track: Track) -> None:
        # Setup mock intersection implementation
        mock_implementation = Mock(spec=IntersectImplementation)
        intersection_result: list[Line] = [
            Line([Coordinate(0, 5), Coordinate(5, 5)]),
            Line([Coordinate(5, 5), Coordinate(10, 5)]),
        ]
        mock_implementation.split_line_with_line.return_value = intersection_result

        # Setup event builder
        event_builder = SectionEventBuilder()
        event_builder.add_section_id("N")
        event_builder.add_event_type(EventType.SECTION_ENTER)
        event_builder.add_direction_vector(detection, detection)

        line_section = LineSection(
<<<<<<< HEAD
            id="N", plugin_data={}, start=Coordinate(5, 0), end=Coordinate(5, 10)
=======
            id="N",
            relative_offset_coordinates={
                EventType.SECTION_ENTER: RelativeOffsetCoordinate(0, 0)
            },
            start=Coordinate(5, 0),
            end=Coordinate(5, 10),
>>>>>>> b1e6bc18
        )

        intersector = IntersectBySplittingTrackLine(mock_implementation, line_section)
        result_events = intersector.intersect(track, event_builder)
        assert result_events is not None

        result_event = result_events[0]
        expected_detection = track.detections[1]

        assert len(result_events) == 1
        assert result_event.road_user_id == expected_detection.track_id.id
        assert result_event.road_user_type == expected_detection.classification
        assert result_event.hostname == "myhostname"
        assert result_event.occurrence == expected_detection.occurrence
        assert result_event.frame_number == expected_detection.frame
        assert result_event.section_id == line_section.id
        assert result_event.event_type == EventType.SECTION_ENTER
        assert result_event.direction_vector.x1 == 0
        assert result_event.direction_vector.x2 == 0
        assert result_event.video_name == expected_detection.input_file_path.name


class TestIntersectBySmallTrackComponents:
    def test_intersect(self, detection: Detection, track: Track) -> None:
        # Setup mock intersection implementation
        mock_implementation = Mock(spec=IntersectImplementation)
        intersection_result: list[Line] = [
            Line([Coordinate(0, 5), Coordinate(5, 5)]),
            Line([Coordinate(5, 5), Coordinate(10, 5)]),
        ]
        mock_implementation.split_line_with_line.return_value = intersection_result

        # Setup event builder
        event_builder = SectionEventBuilder()
        event_builder.add_section_id("N")
        event_builder.add_event_type(EventType.SECTION_ENTER)
        event_builder.add_direction_vector(detection, detection)

        line_section = LineSection(
<<<<<<< HEAD
            id="N", plugin_data={}, start=Coordinate(5, 0), end=Coordinate(5, 10)
=======
            id="N",
            relative_offset_coordinates={
                EventType.SECTION_ENTER: RelativeOffsetCoordinate(0, 0)
            },
            start=Coordinate(5, 0),
            end=Coordinate(5, 10),
>>>>>>> b1e6bc18
        )

        intersector = IntersectBySmallTrackComponents(mock_implementation, line_section)
        result_events = intersector.intersect(track, event_builder)
        assert result_events is not None

        result_event = result_events[0]
        expected_detection = track.detections[1]
        assert len(result_events) == 1
        assert result_event.road_user_id == expected_detection.track_id.id
        assert result_event.road_user_type == expected_detection.classification
        assert result_event.hostname == "myhostname"
        assert result_event.occurrence == expected_detection.occurrence
        assert result_event.frame_number == expected_detection.frame
        assert result_event.section_id == line_section.id
        assert result_event.event_type == EventType.SECTION_ENTER
        assert result_event.direction_vector.x1 == 0
        assert result_event.direction_vector.x2 == 0
        assert result_event.video_name == expected_detection.input_file_path.name<|MERGE_RESOLUTION|>--- conflicted
+++ resolved
@@ -92,16 +92,13 @@
         event_builder.add_direction_vector(detection, detection)
 
         line_section = LineSection(
-<<<<<<< HEAD
-            id="N", plugin_data={}, start=Coordinate(5, 0), end=Coordinate(5, 10)
-=======
             id="N",
             relative_offset_coordinates={
                 EventType.SECTION_ENTER: RelativeOffsetCoordinate(0, 0)
             },
+            plugin_data={},
             start=Coordinate(5, 0),
             end=Coordinate(5, 10),
->>>>>>> b1e6bc18
         )
 
         intersector = IntersectBySplittingTrackLine(mock_implementation, line_section)
@@ -141,16 +138,13 @@
         event_builder.add_direction_vector(detection, detection)
 
         line_section = LineSection(
-<<<<<<< HEAD
-            id="N", plugin_data={}, start=Coordinate(5, 0), end=Coordinate(5, 10)
-=======
             id="N",
             relative_offset_coordinates={
                 EventType.SECTION_ENTER: RelativeOffsetCoordinate(0, 0)
             },
+            plugin_data={},
             start=Coordinate(5, 0),
             end=Coordinate(5, 10),
->>>>>>> b1e6bc18
         )
 
         intersector = IntersectBySmallTrackComponents(mock_implementation, line_section)
