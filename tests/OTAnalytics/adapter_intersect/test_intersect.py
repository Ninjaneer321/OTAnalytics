from unittest.mock import Mock

import pytest
from shapely import GeometryCollection, LineString

from OTAnalytics.adapter_intersect.intersect import (
    ShapelyIntersectImplementationAdapter,
)
from OTAnalytics.application.eventlist import SectionActionDetector
from OTAnalytics.domain.event import EventType, SectionEventBuilder
from OTAnalytics.domain.geometry import (
    Coordinate,
    Line,
    Polygon,
    RelativeOffsetCoordinate,
)
from OTAnalytics.domain.intersect import (
    IntersectBySmallTrackComponents,
    IntersectBySplittingTrackLine,
)
from OTAnalytics.domain.section import LineSection
from OTAnalytics.domain.track import Track
from OTAnalytics.plugin_intersect.intersect import ShapelyIntersector

FRAME_WIDTH = 800
FRAME_HEIGHT = 600


@pytest.fixture(scope="module")
def shapely_intersection_adapter() -> ShapelyIntersectImplementationAdapter:
    shapely_intersector = ShapelyIntersector()
    return ShapelyIntersectImplementationAdapter(shapely_intersector)


@pytest.fixture(scope="module")
def section_event_builder() -> SectionEventBuilder:
    return SectionEventBuilder()


class TestDetectSectionActivity:
    def test_intersect_by_small_track_components(
        self,
        tracks: list[Track],
        shapely_intersection_adapter: ShapelyIntersectImplementationAdapter,
        section_event_builder: SectionEventBuilder,
    ) -> None:
        # Setup
        line_section = LineSection(
            id="NE",
<<<<<<< HEAD
            plugin_data={},
=======
            relative_offset_coordinates={
                EventType.SECTION_ENTER: RelativeOffsetCoordinate(0, 0)
            },
>>>>>>> b1e6bc18
            start=Coordinate(103, 194),
            end=Coordinate(366, 129),
        )

        line_section_intersector = IntersectBySmallTrackComponents(
            implementation=shapely_intersection_adapter, line_section=line_section
        )

        section_action_detector = SectionActionDetector(
            intersector=line_section_intersector,
            section_event_builder=section_event_builder,
        )

        # Actual usage

        enter_events = section_action_detector.detect_enter_actions(
            sections=[line_section], tracks=tracks
        )
        assert len(enter_events) == 7

    def test_intersect_by_single_track_line(
        self,
        tracks: list[Track],
        shapely_intersection_adapter: ShapelyIntersectImplementationAdapter,
        section_event_builder: SectionEventBuilder,
    ) -> None:
        # Setup
        line_section = LineSection(
            id="NE",
<<<<<<< HEAD
            plugin_data={},
=======
            relative_offset_coordinates={
                EventType.SECTION_ENTER: RelativeOffsetCoordinate(0, 0)
            },
>>>>>>> b1e6bc18
            start=Coordinate(103, 194),
            end=Coordinate(366, 129),
        )

        line_section_intersector = IntersectBySplittingTrackLine(
            implementation=shapely_intersection_adapter, line_section=line_section
        )

        section_action_detector = SectionActionDetector(
            intersector=line_section_intersector,
            section_event_builder=section_event_builder,
        )

        # Actual usage

        enter_events = section_action_detector.detect_enter_actions(
            sections=[line_section], tracks=tracks
        )
        assert len(enter_events) == 7


class TestShapelyIntersectImplementationAdapter:
    @pytest.fixture
    def first_line(self) -> Line:
        return Line(
            coordinates=[
                Coordinate(0, 10),
                Coordinate(10, 10),
            ],
        )

    @pytest.fixture
    def second_line(self) -> Line:
        return Line(
            coordinates=[
                Coordinate(5, 0),
                Coordinate(5, 10),
            ],
        )

    @pytest.fixture
    def polygon(self) -> Polygon:
        return Polygon(
            [Coordinate(0, 0), Coordinate(1, 0), Coordinate(2, 0), Coordinate(0, 0)],
        )

    def test_line_intersects_line(self, first_line: Line, second_line: Line) -> None:
        mock_shapely_intersector = Mock(spec=ShapelyIntersector)
        mock_shapely_intersector.line_intersects_line.return_value = True

        adapter = ShapelyIntersectImplementationAdapter(mock_shapely_intersector)
        result_intersects = adapter.line_intersects_line(first_line, second_line)

        assert len(mock_shapely_intersector.method_calls) == 1
        assert result_intersects

    def test_line_intersects_polygon(self, first_line: Line, polygon: Polygon) -> None:
        mock_shapely_intersector = Mock(spec=ShapelyIntersector)
        mock_shapely_intersector.line_intersects_polygon.return_value = True

        adapter = ShapelyIntersectImplementationAdapter(mock_shapely_intersector)
        result_intersects = adapter.line_intersects_polygon(first_line, polygon)

        assert len(mock_shapely_intersector.method_calls) == 1
        assert result_intersects

    def test_split_line_with_line_intersection_exists(
        self, first_line: Line, second_line: Line
    ) -> None:
        first_line_string = LineString([[0, 0], [0.5, 0]])
        second_line_string = LineString([[0.5, 0], [1, 0]])

        mock_shapely_intersector = Mock(spec=ShapelyIntersector)
        mock_shapely_intersector.split_line_with_line.return_value = GeometryCollection(
            [first_line_string, second_line_string]
        )

        adapter = ShapelyIntersectImplementationAdapter(mock_shapely_intersector)
        result_splitted_line = adapter.split_line_with_line(first_line, second_line)
        expected = [
            Line([Coordinate(0, 0), Coordinate(0.5, 0)]),
            Line([Coordinate(0.5, 0), Coordinate(1, 0)]),
        ]

        assert len(mock_shapely_intersector.method_calls) == 1
        assert result_splitted_line == expected

    def test_split_line_with_line_no_intersection(
        self, first_line: Line, second_line: Line
    ) -> None:
        line_string = LineString([[0, 0], [1, 0]])

        mock_shapely_intersector = Mock(spec=ShapelyIntersector)
        mock_shapely_intersector.split_line_with_line.return_value = GeometryCollection(
            [line_string]
        )

        adapter = ShapelyIntersectImplementationAdapter(mock_shapely_intersector)
        result_splitted_line = adapter.split_line_with_line(first_line, second_line)

        assert len(mock_shapely_intersector.method_calls) == 1
        assert result_splitted_line is None

    def test_distance_coord_coord(self) -> None:
        first_coordinate = Coordinate(0, 0)
        second_coordinate = Coordinate(1, 0)

        mock_shapely_intersector = Mock(spec=ShapelyIntersector)
        mock_shapely_intersector.distance_point_point.return_value = 1

        adapter = ShapelyIntersectImplementationAdapter(mock_shapely_intersector)
        result_splitted_line = adapter.distance_between(
            first_coordinate, second_coordinate
        )

        assert len(mock_shapely_intersector.method_calls) == 1
        assert result_splitted_line == 1<|MERGE_RESOLUTION|>--- conflicted
+++ resolved
@@ -47,13 +47,10 @@
         # Setup
         line_section = LineSection(
             id="NE",
-<<<<<<< HEAD
-            plugin_data={},
-=======
             relative_offset_coordinates={
                 EventType.SECTION_ENTER: RelativeOffsetCoordinate(0, 0)
             },
->>>>>>> b1e6bc18
+            plugin_data={},
             start=Coordinate(103, 194),
             end=Coordinate(366, 129),
         )
@@ -83,13 +80,10 @@
         # Setup
         line_section = LineSection(
             id="NE",
-<<<<<<< HEAD
-            plugin_data={},
-=======
             relative_offset_coordinates={
                 EventType.SECTION_ENTER: RelativeOffsetCoordinate(0, 0)
             },
->>>>>>> b1e6bc18
+            plugin_data={},
             start=Coordinate(103, 194),
             end=Coordinate(366, 129),
         )
