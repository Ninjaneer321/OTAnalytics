from datetime import datetime
from pathlib import Path
from shutil import copy2, rmtree
from typing import Any
from unittest.mock import Mock, call

import pytest

from OTAnalytics.application.analysis.traffic_counting import (
    ExportCounts,
    ExportTrafficCounting,
    FilterBySectionEnterEvent,
    SimpleRoadUserAssigner,
    SimpleTaggerFactory,
)
from OTAnalytics.application.analysis.traffic_counting_specification import (
    CountingSpecificationDto,
)
from OTAnalytics.application.config import (
    DEFAULT_COUNTS_FILE_STEM,
    DEFAULT_COUNTS_FILE_TYPE,
    DEFAULT_EVENTLIST_FILE_TYPE,
    DEFAULT_NUM_PROCESSES,
    DEFAULT_TRACK_FILE_TYPE,
)
from OTAnalytics.application.datastore import FlowParser, TrackParser, VideoParser
from OTAnalytics.application.eventlist import SceneActionDetector
from OTAnalytics.application.logger import DEFAULT_LOG_FILE
<<<<<<< HEAD
from OTAnalytics.application.parser.cli_parser import CliArguments, CliParseError
from OTAnalytics.application.parser.config_parser import ConfigParser
from OTAnalytics.application.run_configuration import RunConfiguration
from OTAnalytics.application.state import TracksMetadata, TrackViewState, VideosMetadata
=======
from OTAnalytics.application.state import TracksMetadata, VideosMetadata
>>>>>>> 73cf99ec
from OTAnalytics.application.use_cases.create_events import (
    CreateEvents,
    SimpleCreateIntersectionEvents,
    SimpleCreateSceneEvents,
)
from OTAnalytics.application.use_cases.cut_tracks_with_sections import (
    CutTracksIntersectingSection,
)
from OTAnalytics.application.use_cases.event_repository import AddEvents, ClearAllEvents
from OTAnalytics.application.use_cases.export_events import EventListExporter
from OTAnalytics.application.use_cases.flow_repository import AddFlow, FlowRepository
from OTAnalytics.application.use_cases.section_repository import (
    AddSection,
    GetAllSections,
    GetSectionsById,
    RemoveSection,
)
from OTAnalytics.application.use_cases.track_repository import (
    AddAllTracks,
    ClearAllTracks,
    GetAllTrackIds,
    GetTracksFromIds,
    GetTracksWithoutSingleDetections,
    RemoveTracks,
)
from OTAnalytics.domain.event import EventRepository, SceneEventBuilder
from OTAnalytics.domain.progress import NoProgressbarBuilder
from OTAnalytics.domain.section import SectionId, SectionRepository, SectionType
from OTAnalytics.domain.track import TrackId, TrackRepository
from OTAnalytics.plugin_datastore.python_track_store import (
    ByMaxConfidence,
    PythonTrackDataset,
)
from OTAnalytics.plugin_intersect.shapely.create_intersection_events import (
    ShapelyRunIntersect,
)
from OTAnalytics.plugin_intersect.shapely.intersect import ShapelyIntersector
from OTAnalytics.plugin_intersect.shapely.mapping import ShapelyMapper
from OTAnalytics.plugin_intersect.simple.cut_tracks_with_sections import (
    SimpleCutTrackSegmentBuilder,
    SimpleCutTracksIntersectingSection,
    SimpleCutTracksWithSection,
)
from OTAnalytics.plugin_intersect.simple_intersect import (
    SimpleTracksIntersectingSections,
)
from OTAnalytics.plugin_intersect_parallelization.multiprocessing import (
    MultiprocessingIntersectParallelization,
)
from OTAnalytics.plugin_parser.export import (
    AddSectionInformationExporterFactory,
    FillZerosExporterFactory,
    SimpleExporterFactory,
)
from OTAnalytics.plugin_parser.otconfig_parser import OtConfigParser
from OTAnalytics.plugin_parser.otvision_parser import (
    DEFAULT_TRACK_LENGTH_LIMIT,
    CachedVideoParser,
    OtFlowParser,
    OttrkParser,
    PythonDetectionParser,
    SimpleVideoParser,
)
from OTAnalytics.plugin_prototypes.eventlist_exporter.eventlist_exporter import (
    AVAILABLE_EVENTLIST_EXPORTERS,
    OTC_OTEVENTS_FORMAT_NAME,
    provide_available_eventlist_exporter,
)
from OTAnalytics.plugin_ui.cli import (
    InvalidSectionFileType,
    OTAnalyticsCli,
    SectionsFileDoesNotExist,
)
from OTAnalytics.plugin_video_processing.video_reader import OpenCvVideoReader
from tests.conftest import YieldFixture

CONFIG_FILE = "path/to/config.otconfig"
SECTION_FILE = "path/to/section.otflow"
TRACK_FILE = f"ottrk_file.{DEFAULT_TRACK_FILE_TYPE}"


@pytest.fixture
def temp_tracks_directory(
    test_data_tmp_dir: Path, ottrk_path: Path
) -> YieldFixture[Path]:
    tracks = test_data_tmp_dir / "tracks"
    tracks.mkdir()
    copy2(src=ottrk_path, dst=tracks / f"track_1.{DEFAULT_TRACK_FILE_TYPE}")
    copy2(src=ottrk_path, dst=tracks / f"track_2.{DEFAULT_TRACK_FILE_TYPE}")

    sub_directory = tracks / "sub_directory"
    sub_directory.mkdir()
    copy2(src=ottrk_path, dst=sub_directory / f"track_3.{DEFAULT_TRACK_FILE_TYPE}")
    copy2(src=ottrk_path, dst=sub_directory / f"track_4.{DEFAULT_TRACK_FILE_TYPE}")
    yield tracks
    rmtree(tracks)


@pytest.fixture
def temp_ottrk(test_data_tmp_dir: Path, ottrk_path: Path) -> YieldFixture[Path]:
    file_name = ottrk_path.name
    temp_ottrk = test_data_tmp_dir / file_name
    copy2(src=ottrk_path, dst=temp_ottrk)
    yield temp_ottrk
    temp_ottrk.unlink()


@pytest.fixture
def temp_section(test_data_tmp_dir: Path, otsection_file: Path) -> YieldFixture[Path]:
    file_name = otsection_file.name
    temp_otsection = test_data_tmp_dir / file_name
    copy2(src=otsection_file, dst=temp_otsection)
    yield temp_otsection
    temp_otsection.unlink()


@pytest.fixture
def temp_otconfig(
    test_data_tmp_dir: Path, otconfig_file: Path, ottrk_path: Path, cyclist_video: Path
) -> YieldFixture[Path]:
    temp_dir = test_data_tmp_dir / "temp_otconfig"
    temp_dir.mkdir(parents=True)
    temp_otconfig = temp_dir / otconfig_file.name
    temp_ottrk = temp_dir / ottrk_path.name
    temp_video = temp_dir / cyclist_video.name
    copy2(src=otconfig_file, dst=temp_otconfig)
    copy2(src=ottrk_path, dst=temp_ottrk)
    copy2(src=cyclist_video, dst=temp_video)
    yield temp_otconfig


@pytest.fixture
def event_list_exporter() -> EventListExporter:
    return AVAILABLE_EVENTLIST_EXPORTERS[OTC_OTEVENTS_FORMAT_NAME]


@pytest.fixture
def flow_parser() -> FlowParser:
    return OtFlowParser()


@pytest.fixture
def mock_flow_parser() -> Mock:
    parser = Mock()
    parser.parse.return_value = ([], [])
    return parser


@pytest.fixture
def video_parser() -> VideoParser:
    return CachedVideoParser(SimpleVideoParser(OpenCvVideoReader()))


@pytest.fixture
def config_parser(video_parser: VideoParser, flow_parser: FlowParser) -> ConfigParser:
    return OtConfigParser(video_parser, flow_parser)


def create_run_config(
    flow_parser: FlowParser,
    start_cli: bool = True,
    debug: bool = False,
    config_file: str = CONFIG_FILE,
    track_files: list[str] | None = None,
    sections_file: str = SECTION_FILE,
    save_dir: str = "",
    save_name: str = "",
    save_suffix: str = "",
    event_formats: str = DEFAULT_EVENTLIST_FILE_TYPE,
    count_intervals: int = 1,
    # event_formats: list[str] | None = None,
    # count_intervals: list[int] | None = None,
    num_processes: int = DEFAULT_NUM_PROCESSES,
    logfile: str = str(DEFAULT_LOG_FILE),
    logfile_overwrite: bool = False,
) -> RunConfiguration:
    # if event_formats is None:
    #     _event_formats = {DEFAULT_EVENTLIST_FILE_TYPE}
    # else:
    #     _event_formats = event_formats
    #
    # if count_intervals is None:
    #     _count_intervals = {1}
    # else:
    #     _count_intervals = count_intervals
    if track_files is None:
        track_files = [TRACK_FILE]
    cli_args = CliArguments(
        start_cli,
        debug,
        logfile_overwrite,
        config_file,
        track_files,
        sections_file,
        save_dir,
        save_name,
        save_suffix,
        event_formats,
        count_intervals,
        num_processes,
        logfile,
    )
    run_config = RunConfiguration(flow_parser, cli_args)
    return run_config


class TestOTAnalyticsCli:
    TRACK_PARSER: str = "track_parser"
    EVENT_REPOSITORY: str = "event_repository"
    ADD_SECTION: str = "add_section"
    GET_ALL_SECTIONS: str = "get_all_sections"
    ADD_FLOW: str = "add_flow"
    CREATE_EVENTS: str = "create_events"
    EXPORT_COUNTS: str = "export_counts"
    PROVIDE_EVENTLIST_EXPORTER: str = "provide_eventlist_exporter"
    CUT_TRACKS: str = "cut_tracks"
    ADD_ALL_TRACKS: str = "add_all_tracks"
    GET_ALL_TRACK_IDS: str = "get_all_track_ids"
    CLEAR_ALL_TRACKS: str = "clear_all_tracks"
    TRACKS_METADATA: str = "tracks_metadata"
    VIDEOS_METADATA: str = "videos_metadata"
    PROGRESSBAR: str = "progressbar"

    @pytest.fixture
    def mock_cli_dependencies(self) -> dict[str, Any]:
        return {
            self.TRACK_PARSER: Mock(spec=TrackParser),
            self.EVENT_REPOSITORY: Mock(spec=EventRepository),
            self.ADD_SECTION: Mock(spec=AddSection),
            self.GET_ALL_SECTIONS: Mock(spec=GetAllSections),
            self.ADD_FLOW: Mock(spec=AddFlow),
            self.CREATE_EVENTS: Mock(spec=CreateEvents),
            self.EXPORT_COUNTS: Mock(spec=ExportCounts),
            self.PROVIDE_EVENTLIST_EXPORTER: Mock(),
            self.CUT_TRACKS: Mock(spec=CutTracksIntersectingSection),
            self.ADD_ALL_TRACKS: Mock(spec=AddAllTracks),
            self.GET_ALL_TRACK_IDS: Mock(spec=GetAllTrackIds),
            self.CLEAR_ALL_TRACKS: Mock(spec=ClearAllTracks),
            self.TRACKS_METADATA: Mock(spec=TracksMetadata),
            self.VIDEOS_METADATA: Mock(spec=VideosMetadata),
            self.PROGRESSBAR: Mock(spec=NoProgressbarBuilder),
        }

    @pytest.fixture
    def cli_dependencies(self) -> dict[str, Any]:
        track_repository = TrackRepository(PythonTrackDataset())
        section_repository = SectionRepository()
        event_repository = EventRepository()
        flow_repository = FlowRepository()
        add_events = AddEvents(event_repository)

        get_all_tracks = GetTracksWithoutSingleDetections(track_repository)
        get_all_track_ids = GetAllTrackIds(track_repository)
        add_all_tracks = AddAllTracks(track_repository)
        clear_all_tracks = ClearAllTracks(track_repository)

        clear_all_events = ClearAllEvents(event_repository)
        create_intersection_events = SimpleCreateIntersectionEvents(
            ShapelyRunIntersect(
                MultiprocessingIntersectParallelization(),
                get_all_tracks,
            ),
            section_repository.get_all,
            add_events,
        )
        tracks_intersecting_sections = SimpleTracksIntersectingSections(
            get_all_tracks, ShapelyIntersector()
        )
        cut_tracks_with_section = SimpleCutTracksWithSection(
            GetTracksFromIds(track_repository),
            ShapelyMapper(),
            SimpleCutTrackSegmentBuilder(ByMaxConfidence()),
        )
        cut_tracks = (
            SimpleCutTracksIntersectingSection(
                GetSectionsById(section_repository),
                get_all_tracks,
                tracks_intersecting_sections,
                cut_tracks_with_section,
                add_all_tracks,
                RemoveTracks(track_repository),
                RemoveSection(section_repository),
            ),
        )
        create_scene_events = SimpleCreateSceneEvents(
            get_all_tracks,
            SceneActionDetector(SceneEventBuilder()),
            add_events,
        )
        create_events = CreateEvents(
            clear_all_events, create_intersection_events, create_scene_events
        )
        export_counts = ExportTrafficCounting(
            event_repository,
            flow_repository,
            GetSectionsById(section_repository),
            create_events,
            FilterBySectionEnterEvent(SimpleRoadUserAssigner()),
            SimpleTaggerFactory(track_repository),
            FillZerosExporterFactory(
                AddSectionInformationExporterFactory(SimpleExporterFactory())
            ),
        )
        return {
            self.TRACK_PARSER: OttrkParser(
                PythonDetectionParser(
                    ByMaxConfidence(), track_repository, DEFAULT_TRACK_LENGTH_LIMIT
                ),
            ),
            self.EVENT_REPOSITORY: event_repository,
            self.ADD_SECTION: AddSection(section_repository),
            self.GET_ALL_SECTIONS: GetAllSections(section_repository),
            self.ADD_FLOW: AddFlow(flow_repository),
            self.CREATE_EVENTS: create_events,
            self.EXPORT_COUNTS: export_counts,
            self.PROVIDE_EVENTLIST_EXPORTER: provide_available_eventlist_exporter,
            self.CUT_TRACKS: cut_tracks,
            self.ADD_ALL_TRACKS: add_all_tracks,
            self.GET_ALL_TRACK_IDS: get_all_track_ids,
            self.CLEAR_ALL_TRACKS: clear_all_tracks,
            self.TRACKS_METADATA: TracksMetadata(track_repository),
            self.VIDEOS_METADATA: VideosMetadata(),
            self.PROGRESSBAR: NoProgressbarBuilder(),
        }

    def test_init(
        self, mock_cli_dependencies: dict[str, Any], mock_flow_parser: FlowParser
    ) -> None:
        run_config = create_run_config(mock_flow_parser)
        cli = OTAnalyticsCli(run_config, **mock_cli_dependencies)
        assert cli._run_config == run_config
        assert cli._track_parser == mock_cli_dependencies[self.TRACK_PARSER]
        assert cli._add_section == mock_cli_dependencies[self.ADD_SECTION]
        assert cli._get_all_sections == mock_cli_dependencies[self.GET_ALL_SECTIONS]
        assert cli._add_flow == mock_cli_dependencies[self.ADD_FLOW]
        assert cli._create_events == mock_cli_dependencies[self.CREATE_EVENTS]
        assert cli._export_counts == mock_cli_dependencies[self.EXPORT_COUNTS]
        assert cli._cut_tracks == mock_cli_dependencies[self.CUT_TRACKS]
        assert cli._add_all_tracks == mock_cli_dependencies[self.ADD_ALL_TRACKS]
        assert cli._clear_all_tracks == mock_cli_dependencies[self.CLEAR_ALL_TRACKS]
        assert cli._tracks_metadata == mock_cli_dependencies[self.TRACKS_METADATA]
        assert cli._videos_metadata == mock_cli_dependencies[self.VIDEOS_METADATA]
        assert cli._progressbar == mock_cli_dependencies[self.PROGRESSBAR]

    def test_init_empty_tracks_cli_arg(
        self, mock_cli_dependencies: dict[str, Any], mock_flow_parser: FlowParser
    ) -> None:
        run_config = create_run_config(mock_flow_parser, track_files=[])
        with pytest.raises(CliParseError, match=r"No ottrk files passed.*"):
            OTAnalyticsCli(run_config, **mock_cli_dependencies)

    def test_init_no_otflow_and_otconfig_file_present(
        self, mock_cli_dependencies: dict[str, Any], mock_flow_parser: FlowParser
    ) -> None:
        run_config = create_run_config(
            mock_flow_parser, config_file="", sections_file=""
        )
        expected_error_msg = "No otflow or otconfig file passed.*"
        with pytest.raises(CliParseError, match=expected_error_msg):
            OTAnalyticsCli(run_config, **mock_cli_dependencies)

    def test_validate_cli_args_no_tracks(self, mock_flow_parser: FlowParser) -> None:
        run_config = create_run_config(mock_flow_parser, track_files=[])
        with pytest.raises(CliParseError, match=r"No ottrk files passed.*"):
            OTAnalyticsCli._validate_cli_args(run_config)

    def test_validate_cli_args_no_otflow_and_otconfig(
        self, mock_flow_parser: FlowParser
    ) -> None:
        run_config = create_run_config(
            mock_flow_parser, config_file="", sections_file=""
        )
        expected_error_msg = "No otflow or otconfig file passed.*"
        with pytest.raises(CliParseError, match=expected_error_msg):
            OTAnalyticsCli._validate_cli_args(run_config)

    def test_parse_ottrk_files_with_subdirs(self, temp_tracks_directory: Path) -> None:
        tracks = OTAnalyticsCli._get_ottrk_files([temp_tracks_directory])
        assert temp_tracks_directory / f"track_1.{DEFAULT_TRACK_FILE_TYPE}" in tracks
        assert temp_tracks_directory / f"track_2.{DEFAULT_TRACK_FILE_TYPE}" in tracks
        assert (
            temp_tracks_directory / f"sub_directory/track_3.{DEFAULT_TRACK_FILE_TYPE}"
            in tracks
        )
        assert (
            temp_tracks_directory / f"sub_directory/track_4.{DEFAULT_TRACK_FILE_TYPE}"
            in tracks
        )

    def test_parse_ottrk_files_no_existing_files(self) -> None:
        track_1 = Path(f"path/to/foo.{DEFAULT_TRACK_FILE_TYPE}")
        track_2 = Path(f"path/to/bar.{DEFAULT_TRACK_FILE_TYPE}")

        parsed_tracks = OTAnalyticsCli._get_ottrk_files([track_1, track_2])
        assert not parsed_tracks

    def test_parse_ottrk_files_single_file(self, temp_ottrk: Path) -> None:
        parsed_tracks = OTAnalyticsCli._get_ottrk_files([temp_ottrk])
        assert temp_ottrk in parsed_tracks

    def test_parse_ottrk_files_multiple_files(
        self, temp_ottrk: Path, temp_tracks_directory: Path
    ) -> None:
        parsed_tracks = OTAnalyticsCli._get_ottrk_files(
            [temp_ottrk, temp_tracks_directory]
        )
        assert temp_ottrk in parsed_tracks
        assert (
            temp_tracks_directory / f"track_1.{DEFAULT_TRACK_FILE_TYPE}"
            in parsed_tracks
        )
        assert (
            temp_tracks_directory / f"track_2.{DEFAULT_TRACK_FILE_TYPE}"
            in parsed_tracks
        )
        assert (
            temp_tracks_directory / f"sub_directory/track_3.{DEFAULT_TRACK_FILE_TYPE}"
            in parsed_tracks
        )
        assert (
            temp_tracks_directory / f"sub_directory/track_4.{DEFAULT_TRACK_FILE_TYPE}"
            in parsed_tracks
        )

    def test_parse_sections_file(self, otsection_file: Path) -> None:
        section_file = OTAnalyticsCli._get_sections_file(str(otsection_file))
        assert section_file == otsection_file

    def test_parse_sections_file_does_not_exist(self) -> None:
        with pytest.raises(SectionsFileDoesNotExist, match=r"Sections file.*"):
            OTAnalyticsCli._get_sections_file("foo/bar.otflow")

    def test_parse_sections_file_wrong_filetype(self, test_data_tmp_dir: Path) -> None:
        section_with_wrong_filetype = test_data_tmp_dir / "section.otmeow"
        section_with_wrong_filetype.touch()

        with pytest.raises(InvalidSectionFileType):
            OTAnalyticsCli._get_sections_file(str(section_with_wrong_filetype))

    def test_start_with_no_video_in_folder(
        self,
        test_data_tmp_dir: Path,
        temp_ottrk: Path,
        temp_section: Path,
        cli_dependencies: dict[str, Any],
        flow_parser: FlowParser,
    ) -> None:
        save_name = test_data_tmp_dir / "stem"
        save_suffix = "suffix"
        count_intervals = 1
        run_config = create_run_config(
            flow_parser,
            track_files=[str(temp_ottrk)],
            sections_file=str(temp_section),
            config_file="",
            save_name=str(save_name),
            save_suffix=save_suffix,
            count_intervals=count_intervals,
        )
        cli = OTAnalyticsCli(run_config, **cli_dependencies)
        cli.start()
        expected_event_list_file = save_name.with_name(
            f"stem_{save_suffix}.events.{DEFAULT_EVENTLIST_FILE_TYPE}"
        )
        expected_counts_file = save_name.with_name(
            f"stem_{save_suffix}.counts_{count_intervals}s.{DEFAULT_COUNTS_FILE_TYPE}"
        )

        assert expected_event_list_file.exists()
        assert expected_counts_file.exists()

    def test_apply_cut_tracks(self, mock_cli_dependencies: dict[str, Mock]) -> None:
        section = Mock()
        section.id = SectionId("Section 1")
        section.name = section.id.id
        section.get_type.return_value = SectionType.LINE

        normal_cutting_section = Mock()
        normal_cutting_section.id = SectionId("#cut")
        normal_cutting_section.name = normal_cutting_section.id.id
        normal_cutting_section.get_type.return_value = SectionType.CUTTING

        cli_cutting_section = Mock()
        cli_cutting_section.id = SectionId("#clicut")
        cli_cutting_section.name = cli_cutting_section.id.id
        cli_cutting_section.get_type.return_value = SectionType.LINE

        cli = OTAnalyticsCli(Mock(), **mock_cli_dependencies)
        cli._apply_cuts([normal_cutting_section, section, cli_cutting_section])

        cut_tracks = mock_cli_dependencies[self.CUT_TRACKS]
        assert cut_tracks.call_args_list == [
            call(cli_cutting_section),
            call(normal_cutting_section),
        ]

    def test_use_video_start_and_end_for_counting(
        self,
        test_data_tmp_dir: Path,
        mock_cli_dependencies: dict[str, Mock],
    ) -> None:
        section_1 = Mock()
        section_1.id = SectionId("Section 1")
        section_1.name = section_1.id.id
        section_1.get_type.return_value = SectionType.LINE

        section_2 = Mock()
        section_2.id = SectionId("Section 2")
        section_2.name = section_2.id.id
        section_2.get_type.return_value = SectionType.LINE

        start_date = datetime(2023, 11, 22, 0, 0)
        end_date = datetime(2023, 11, 22, 1, 0)
        classifications = frozenset(["car", "bike"])
        interval = 15
        filename = "filename"
        expected_output_file = (
            test_data_tmp_dir / f"{filename}.{DEFAULT_COUNTS_FILE_STEM}_{interval}s."
            f"{DEFAULT_COUNTS_FILE_TYPE}"
        )
        mock_cli_dependencies[self.GET_ALL_TRACK_IDS].return_value = [TrackId("1")]
        mock_cli_dependencies[self.VIDEOS_METADATA].first_video_start = start_date
        mock_cli_dependencies[self.VIDEOS_METADATA].last_video_end = end_date
        mock_cli_dependencies[
            self.TRACKS_METADATA
        ].detection_classifications = classifications

        run_config = Mock()
        run_config.count_intervals = {interval}
        cli = OTAnalyticsCli(run_config, **mock_cli_dependencies)
        cli._do_export_counts(test_data_tmp_dir / filename)

        export_counts = mock_cli_dependencies[self.EXPORT_COUNTS]

        expected_specification = CountingSpecificationDto(
            start=start_date,
            end=end_date,
            interval_in_minutes=interval,
            modes=list(classifications),
            output_format="CSV",
            output_file=str(expected_output_file),
        )
        export_counts.export.assert_called_with(specification=expected_specification)

<<<<<<< HEAD
    def test_cli_with_otconfig_has_expected_output_files(
        self,
        cli_dependencies: dict[str, Any],
        flow_parser: FlowParser,
        config_parser: ConfigParser,
        temp_otconfig: Path,
    ) -> None:
        cli_args = CliArguments(
            start_cli=True,
            debug=False,
            logfile_overwrite=False,
            config_file=str(temp_otconfig),
        )
        otconfig = config_parser.parse(temp_otconfig)
        run_config = RunConfiguration(flow_parser, cli_args, otconfig)
        cli = OTAnalyticsCli(run_config, **cli_dependencies)

        cli.start()
        for event_format in run_config.event_formats:
            expected_events_file = temp_otconfig.with_name(
                f"my_name_my_suffix.events.{event_format}"
            )
            assert expected_events_file.is_file()

        for count_interval in run_config.count_intervals:
            expected_counts_file = temp_otconfig.with_name(
                f"my_name_my_suffix.counts_{count_interval}s.csv"
            )
            assert expected_counts_file.is_file()
=======
    @patch("OTAnalytics.plugin_ui.cli.OTAnalyticsCli._get_ottrk_files")
    @patch("OTAnalytics.plugin_ui.cli.logger")
    def test_exceptions_are_being_logged(
        self,
        get_logger: Mock,
        get_ottrk_files: Mock,
        mock_cli_dependencies: dict[str, Mock],
    ) -> None:
        exception = Exception("My Exception")
        get_ottrk_files.side_effect = exception
        logger = Mock()
        get_logger.return_value = logger

        cli = OTAnalyticsCli(Mock(), **mock_cli_dependencies)
        cli.start()
        logger.exception.assert_called_once_with(exception, exc_info=True)
        get_ottrk_files.assert_called_once()
>>>>>>> 73cf99ec
<|MERGE_RESOLUTION|>--- conflicted
+++ resolved
@@ -2,7 +2,7 @@
 from pathlib import Path
 from shutil import copy2, rmtree
 from typing import Any
-from unittest.mock import Mock, call
+from unittest.mock import Mock, call, patch
 
 import pytest
 
@@ -26,14 +26,10 @@
 from OTAnalytics.application.datastore import FlowParser, TrackParser, VideoParser
 from OTAnalytics.application.eventlist import SceneActionDetector
 from OTAnalytics.application.logger import DEFAULT_LOG_FILE
-<<<<<<< HEAD
 from OTAnalytics.application.parser.cli_parser import CliArguments, CliParseError
 from OTAnalytics.application.parser.config_parser import ConfigParser
 from OTAnalytics.application.run_configuration import RunConfiguration
-from OTAnalytics.application.state import TracksMetadata, TrackViewState, VideosMetadata
-=======
 from OTAnalytics.application.state import TracksMetadata, VideosMetadata
->>>>>>> 73cf99ec
 from OTAnalytics.application.use_cases.create_events import (
     CreateEvents,
     SimpleCreateIntersectionEvents,
@@ -578,7 +574,6 @@
         )
         export_counts.export.assert_called_with(specification=expected_specification)
 
-<<<<<<< HEAD
     def test_cli_with_otconfig_has_expected_output_files(
         self,
         cli_dependencies: dict[str, Any],
@@ -608,7 +603,7 @@
                 f"my_name_my_suffix.counts_{count_interval}s.csv"
             )
             assert expected_counts_file.is_file()
-=======
+
     @patch("OTAnalytics.plugin_ui.cli.OTAnalyticsCli._get_ottrk_files")
     @patch("OTAnalytics.plugin_ui.cli.logger")
     def test_exceptions_are_being_logged(
@@ -625,5 +620,4 @@
         cli = OTAnalyticsCli(Mock(), **mock_cli_dependencies)
         cli.start()
         logger.exception.assert_called_once_with(exception, exc_info=True)
-        get_ottrk_files.assert_called_once()
->>>>>>> 73cf99ec
+        get_ottrk_files.assert_called_once()