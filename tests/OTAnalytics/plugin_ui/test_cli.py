--- conflicted
+++ resolved
@@ -33,13 +33,9 @@
 from OTAnalytics.application.use_cases.flow_repository import AddFlow, FlowRepository
 from OTAnalytics.application.use_cases.section_repository import (
     AddSection,
-<<<<<<< HEAD
-    GetSectionsById,
-=======
     GetAllSections,
     GetSectionsById,
     RemoveSection,
->>>>>>> 6677c4bc
 )
 from OTAnalytics.application.use_cases.track_repository import (
     AddAllTracks,
