from unittest.mock import Mock, call

import pytest

from OTAnalytics.application.plotting import LayeredPlotter, PlottingLayer
from OTAnalytics.application.state import Plotter
from OTAnalytics.domain.track import TrackImage


class TestLayeredPlotter:
    def test_plot_all_layers_and_combine_images(self) -> None:
        layer_1_image = Mock(spec=TrackImage)
        layer_2_image = Mock(spec=TrackImage)
        layer_3_image = Mock(spec=TrackImage)
        layer_1_and_2 = Mock(spec=TrackImage)
        combined_image = Mock(spec=TrackImage)
        layer_1 = Mock(spec=Plotter)
        layer_2 = Mock(spec=Plotter)
        layer_3 = Mock(spec=Plotter)
        layer_1.plot.return_value = layer_1_image
        layer_2.plot.return_value = layer_2_image
        layer_3.plot.return_value = layer_3_image
        layer_1_image.add.return_value = layer_1_and_2
        layer_1_and_2.add.return_value = combined_image

        plotter = LayeredPlotter(layers=[layer_1, layer_2, layer_3])

        image = plotter.plot()

        assert image == combined_image
        layer_1_image.add.assert_called_with(layer_2_image)
        layer_1_and_2.add.assert_called_with(layer_3_image)


class TestPlottingLayer:
    @pytest.fixture
    def plotter(self) -> Mock:
        return Mock(spec=Plotter)

    def test_get_name(self, plotter: Mock) -> None:
        name = "My Layer"
        layer = PlottingLayer(name, plotter, enabled=True)
        assert layer.get_name() == name

    def test_set_enabled(self, plotter: Mock) -> None:
        name = "My Layer"
        observer = Mock()
        layer = PlottingLayer(name, plotter, enabled=False)
        layer.register(observer)

        layer.set_enabled(True)
        assert layer.is_enabled() is True
        layer.set_enabled(True)
        assert layer.is_enabled() is True
        layer.set_enabled(False)
        assert layer.is_enabled() is False
<<<<<<< HEAD
        layer.disable()
        assert observer.call_args_list == [call(True), call(False)]

    def test_plot(self, plotter: Mock) -> None:
        name = "My Layer"
        layer = PlottingLayer(name, plotter, enabled=False)

        layer.enable()
        layer.plot()
        layer.disable()
        layer.plot()
        plotter.plot.assert_called_once()
=======
        layer.set_enabled(False)
        assert observer.call_args_list == [call(True), call(False)]
>>>>>>> 959e8f4a
<|MERGE_RESOLUTION|>--- conflicted
+++ resolved
@@ -54,8 +54,7 @@
         assert layer.is_enabled() is True
         layer.set_enabled(False)
         assert layer.is_enabled() is False
-<<<<<<< HEAD
-        layer.disable()
+        layer.set_enabled(False)
         assert observer.call_args_list == [call(True), call(False)]
 
     def test_plot(self, plotter: Mock) -> None:
@@ -66,8 +65,4 @@
         layer.plot()
         layer.disable()
         layer.plot()
-        plotter.plot.assert_called_once()
-=======
-        layer.set_enabled(False)
-        assert observer.call_args_list == [call(True), call(False)]
->>>>>>> 959e8f4a
+        plotter.plot.assert_called_once()