--- conflicted
+++ resolved
@@ -214,137 +214,6 @@
         section_repository.add_all.called_with(sections)
         flow_repository.add_all.called_with(flows)
 
-<<<<<<< HEAD
-    def test_load_track_file(
-        self,
-        track_repository: Mock,
-        track_file_repository: Mock,
-        track_parser: Mock,
-        section_repository: Mock,
-        flow_parser: Mock,
-        flow_repository: Mock,
-        video_parser: Mock,
-        track_video_parser: Mock,
-        event_repository: Mock,
-        event_list_parser: Mock,
-        video_repository: Mock,
-        track_to_video_repository: Mock,
-        progressbar: Mock,
-        config_parser: Mock,
-    ) -> None:
-        some_track = Mock()
-        some_track_id = TrackId("1")
-        some_track.id = some_track_id
-        some_video = SimpleVideo(
-            video_reader=Mock(), path=Path(""), start_date=START_DATE
-        )
-        track_parser.parse.return_value = [some_track]
-        track_video_parser.parse.return_value = [some_track_id], [some_video]
-
-        order = MagicMock()
-        order.track_parser = track_parser
-        order.track_video_parser = track_video_parser
-        order.video_repository = video_repository
-        order.track_repository = track_repository
-        order.track_to_video_repository = track_to_video_repository
-
-        store = Datastore(
-            track_repository=track_repository,
-            track_file_repository=track_file_repository,
-            track_parser=track_parser,
-            section_repository=section_repository,
-            flow_parser=flow_parser,
-            flow_repository=flow_repository,
-            event_repository=event_repository,
-            event_list_parser=event_list_parser,
-            video_repository=video_repository,
-            video_parser=video_parser,
-            track_video_parser=track_video_parser,
-            track_to_video_repository=track_to_video_repository,
-            progressbar=progressbar,
-            config_parser=config_parser,
-        )
-        some_file = Path("some.file.ottrk")
-
-        store.load_track_file(some_file)
-
-        assert order.mock_calls == [
-            call.track_parser.parse(some_file),
-            call.track_video_parser.parse(some_file, [some_track_id]),
-            call.video_repository.add_all([some_video]),
-            call.track_to_video_repository.add_all([some_track_id], [some_video]),
-            call.track_repository.add_all([some_track]),
-        ]
-
-    def test_load_track_files(
-        self,
-        track_repository: Mock,
-        track_file_repository: Mock,
-        track_parser: Mock,
-        section_repository: Mock,
-        flow_parser: Mock,
-        flow_repository: Mock,
-        video_parser: Mock,
-        track_video_parser: Mock,
-        event_repository: Mock,
-        event_list_parser: Mock,
-        video_repository: Mock,
-        track_to_video_repository: Mock,
-        progressbar: Mock,
-        config_parser: Mock,
-    ) -> None:
-        some_track = Mock()
-        some_track_id = TrackId("1")
-        some_track.id = some_track_id
-        some_video = SimpleVideo(
-            video_reader=Mock(), path=Path(""), start_date=START_DATE
-        )
-        other_track = Mock()
-        other_track_id = TrackId("2")
-        other_track.id = other_track_id
-        other_video = SimpleVideo(
-            video_reader=Mock(), path=Path(""), start_date=START_DATE
-        )
-        track_parser.parse.side_effect = [[some_track], [other_track]]
-        track_video_parser.parse.side_effect = [
-            [[some_track_id], [some_video]],
-            [[other_track_id], [other_video]],
-        ]
-        store = Datastore(
-            track_repository=track_repository,
-            track_file_repository=track_file_repository,
-            track_parser=track_parser,
-            section_repository=section_repository,
-            flow_parser=flow_parser,
-            flow_repository=flow_repository,
-            event_repository=event_repository,
-            event_list_parser=event_list_parser,
-            video_parser=video_parser,
-            video_repository=video_repository,
-            track_video_parser=track_video_parser,
-            track_to_video_repository=track_to_video_repository,
-            progressbar=progressbar,
-            config_parser=config_parser,
-        )
-        some_file = Path("some.file.ottrk")
-        other_file = Path("other.file.ottrk")
-        progressbar.return_value = [some_file, other_file]
-
-        store.load_track_files([some_file, other_file])
-
-        track_parser.parse.assert_any_call(some_file)
-        track_parser.parse.assert_any_call(other_file)
-        track_repository.add_all.assert_any_call([some_track])
-        track_repository.add_all.assert_any_call([other_track])
-        track_video_parser.parse.assert_any_call(some_file, [some_track_id])
-        track_video_parser.parse.assert_any_call(other_file, [other_track_id])
-        assert track_to_video_repository.add_all.call_args_list == [
-            call([some_track_id], [some_video]),
-            call([other_track_id], [other_video]),
-        ]
-
-=======
->>>>>>> 0d2b5416
     def test_save_section_file(
         self,
         track_repository: Mock,
