from unittest.mock import Mock, call

import pytest

from OTAnalytics.application.application import (
    AddFlow,
    AddSection,
    ClearEventRepository,
    FlowAlreadyExists,
    SectionAlreadyExists,
)
from OTAnalytics.domain.event import EventRepository
from OTAnalytics.domain.flow import Flow, FlowRepository
from OTAnalytics.domain.section import Section, SectionId, SectionRepository


class TestAddSection:
    def test_add_section_with_different_names(self) -> None:
        some_section = Mock(spec=Section)
        some_section.name = "some"
        other_section = Mock(spec=Section)
        other_section.name = "other"
        section_repository = Mock(spec=SectionRepository)
        section_repository.get_all.return_value = [some_section]
        use_case = AddSection(section_repository)

        use_case.add(other_section)

        assert section_repository.add.call_args_list == [
            call(other_section),
        ]

    def test_add_section_with_same_names(self) -> None:
        some_section = Mock(spec=Section)
        some_section.id = SectionId("some")
        some_section.name = "some"
        other_section = Mock(spec=Section)
        other_section.id = SectionId("other")
        other_section.name = "some"
        section_repository = Mock(spec=SectionRepository)
        section_repository.get_all.return_value = [some_section]
        use_case = AddSection(section_repository)

        with pytest.raises(SectionAlreadyExists):
            use_case.add(other_section)


class TestAddFlow:
    def test_add_flow_with_different_names(self) -> None:
        some_flow = Mock(spec=Flow)
        some_flow.name = "some"
        other_flow = Mock(spec=Flow)
        other_flow.name = "other"
        flow_repository = Mock(spec=FlowRepository)
        flow_repository.get_all.return_value = [some_flow]
        use_case = AddFlow(flow_repository)

        use_case.add(other_flow)

        assert flow_repository.add.call_args_list == [
            call(other_flow),
        ]

    def test_add_flow_with_same_names(self) -> None:
        some_flow = Mock(spec=Flow)
        some_flow.name = "some"
        other_flow = Mock(spec=Flow)
        other_flow.name = "some"
        flow_repository = Mock(spec=FlowRepository)
        flow_repository.get_all.return_value = [some_flow]
        use_case = AddFlow(flow_repository)

        with pytest.raises(FlowAlreadyExists):
            use_case.add(other_flow)


class TestClearEventRepository:
    def test_clear(self) -> None:
        repository = Mock(spec=EventRepository)
        clear_event_repository = ClearEventRepository(repository)
        clear_event_repository.clear()
<<<<<<< HEAD
        repository.clear.assert_called_once()


class TestIntersectTracksWithSections:
    def test_run(self) -> None:
        track = Mock(spec=Track)
        section = Mock(spec=Section)
        event = Mock(spec=Event)

        datastore = Mock(spec=Datastore)
        datastore.get_all_tracks.return_value = [track]
        datastore.get_all_sections.return_value = [section]

        intersect = Mock(spec=RunIntersect)
        intersect.run.return_value = [event]

        intersect_tracks_sections = IntersectTracksWithSections(intersect, datastore)
        intersect_tracks_sections.run()

        datastore.get_all_tracks.assert_called_once()
        datastore.get_all_sections.assert_called_once()

        assert intersect.run.call_args_list == [call([track], [section])]


class TestTracksIntersectingSelectedSections:
    def test_get_ids(self) -> None:
        section_id = Mock(spec=SectionId)
        event = Mock(spec=Event)
        event.section_id = section_id
        event.road_user_id = 2

        section_state = Mock(spec=SectionState)
        selected_sections = Mock(spec=ObservableProperty)
        selected_sections.get.return_value = [section_id]
        section_state.selected_sections = selected_sections

        event_repository = Mock(spec=EventRepository)
        event_repository.get_all.return_value = [event]

        tracks_intersecting_sections = TracksIntersectingSelectedSections(
            section_state, event_repository
        )
        track_ids = list(tracks_intersecting_sections.get_ids())

        assert track_ids == [TrackId(2)]
        section_state.selected_sections.get.assert_called_once()
        event_repository.get_all.assert_called_once()


class TestTracksNotIntersectingSelection:
    def test_get_ids(self) -> None:
        first_track_id = TrackId(1)
        second_track_id = TrackId(2)
        first_track = Mock(spec=Track)
        first_track.id = first_track_id
        second_track = Mock(spec=Track)
        second_track.id = second_track_id
        track_repository = Mock(spec=TrackRepository)
        track_repository.get_all.return_value = [first_track, second_track]

        tracks_intersecting_sections = Mock(spec=TrackIdProvider)
        tracks_intersecting_sections.get_ids.return_value = {first_track_id}

        tracks_not_intersecting_sections = TracksNotIntersectingSelection(
            tracks_intersecting_sections, track_repository
        )
        track_ids = list(tracks_not_intersecting_sections.get_ids())

        assert track_ids == [second_track_id]
        track_repository.get_all.assert_called_once()
        tracks_intersecting_sections.get_ids.assert_called_once()

    def test_no_selection_returns_all_tracks(self) -> None:
        first_track_id = TrackId(1)
        second_track_id = TrackId(2)
        first_track = Mock(spec=Track)
        first_track.id = first_track_id
        second_track = Mock(spec=Track)
        second_track.id = second_track_id
        track_repository = Mock(spec=TrackRepository)
        track_repository.get_all.return_value = [first_track, second_track]

        tracks_intersecting_sections = Mock(spec=TrackIdProvider)
        tracks_intersecting_sections.get_ids.return_value = {}

        tracks_not_intersecting_sections = TracksNotIntersectingSelection(
            tracks_intersecting_sections, track_repository
        )
        track_ids = list(tracks_not_intersecting_sections.get_ids())

        assert track_ids == [first_track_id, second_track_id]
        track_repository.get_all.assert_called_once()
        tracks_intersecting_sections.get_ids.assert_called_once()


class TestTracksAssignedToSelectedFlows:
    def test_get_ids(self) -> None:
        first_flow_id = FlowId("North-South")
        first_flow = Mock(spec=Flow)
        first_flow.id = first_flow_id

        second_flow_id = FlowId("North-West")
        second_flow = Mock(spec=Flow)
        second_flow.id = second_flow_id

        selected_flows = Mock(spec=ObservableProperty)
        selected_flows.get.return_value = [first_flow_id]
        flow_state = Mock(spec=FlowState)
        flow_state.selected_flows = selected_flows

        first_assignment = RoadUserAssignment(1, first_flow, Mock(spec=EventPair))
        second_assignment = RoadUserAssignment(2, second_flow, Mock(spec=EventPair))
        assignments = Mock(spec=RoadUserAssignments)
        assignments.as_list.return_value = [first_assignment, second_assignment]
        assigner = Mock(spec=RoadUserAssigner)
        assigner.assign.return_value = assignments

        event = Mock(spec=Event)
        event_repository = Mock(spec=EventRepository)
        event_repository.get_all.return_value = [event]

        flow_repository = Mock(spec=FlowRepository)
        flow_repository.get_all.return_value = [first_flow, second_flow]

        tracks_assigned_to_flow = TracksAssignedToSelectedFlows(
            assigner, event_repository, flow_repository, flow_state
        )
        track_ids = list(tracks_assigned_to_flow.get_ids())

        assert track_ids == [TrackId(1)]
        event_repository.get_all.assert_called_once()
        flow_repository.get_all.assert_called_once()
        assert selected_flows.get.call_count == 2
        assigner.assign.assert_called_once_with([event], [first_flow, second_flow])
        assignments.as_list.assert_called_once()
=======
        repository.clear.assert_called_once()
>>>>>>> 40ea4b10
<|MERGE_RESOLUTION|>--- conflicted
+++ resolved
@@ -79,143 +79,4 @@
         repository = Mock(spec=EventRepository)
         clear_event_repository = ClearEventRepository(repository)
         clear_event_repository.clear()
-<<<<<<< HEAD
-        repository.clear.assert_called_once()
-
-
-class TestIntersectTracksWithSections:
-    def test_run(self) -> None:
-        track = Mock(spec=Track)
-        section = Mock(spec=Section)
-        event = Mock(spec=Event)
-
-        datastore = Mock(spec=Datastore)
-        datastore.get_all_tracks.return_value = [track]
-        datastore.get_all_sections.return_value = [section]
-
-        intersect = Mock(spec=RunIntersect)
-        intersect.run.return_value = [event]
-
-        intersect_tracks_sections = IntersectTracksWithSections(intersect, datastore)
-        intersect_tracks_sections.run()
-
-        datastore.get_all_tracks.assert_called_once()
-        datastore.get_all_sections.assert_called_once()
-
-        assert intersect.run.call_args_list == [call([track], [section])]
-
-
-class TestTracksIntersectingSelectedSections:
-    def test_get_ids(self) -> None:
-        section_id = Mock(spec=SectionId)
-        event = Mock(spec=Event)
-        event.section_id = section_id
-        event.road_user_id = 2
-
-        section_state = Mock(spec=SectionState)
-        selected_sections = Mock(spec=ObservableProperty)
-        selected_sections.get.return_value = [section_id]
-        section_state.selected_sections = selected_sections
-
-        event_repository = Mock(spec=EventRepository)
-        event_repository.get_all.return_value = [event]
-
-        tracks_intersecting_sections = TracksIntersectingSelectedSections(
-            section_state, event_repository
-        )
-        track_ids = list(tracks_intersecting_sections.get_ids())
-
-        assert track_ids == [TrackId(2)]
-        section_state.selected_sections.get.assert_called_once()
-        event_repository.get_all.assert_called_once()
-
-
-class TestTracksNotIntersectingSelection:
-    def test_get_ids(self) -> None:
-        first_track_id = TrackId(1)
-        second_track_id = TrackId(2)
-        first_track = Mock(spec=Track)
-        first_track.id = first_track_id
-        second_track = Mock(spec=Track)
-        second_track.id = second_track_id
-        track_repository = Mock(spec=TrackRepository)
-        track_repository.get_all.return_value = [first_track, second_track]
-
-        tracks_intersecting_sections = Mock(spec=TrackIdProvider)
-        tracks_intersecting_sections.get_ids.return_value = {first_track_id}
-
-        tracks_not_intersecting_sections = TracksNotIntersectingSelection(
-            tracks_intersecting_sections, track_repository
-        )
-        track_ids = list(tracks_not_intersecting_sections.get_ids())
-
-        assert track_ids == [second_track_id]
-        track_repository.get_all.assert_called_once()
-        tracks_intersecting_sections.get_ids.assert_called_once()
-
-    def test_no_selection_returns_all_tracks(self) -> None:
-        first_track_id = TrackId(1)
-        second_track_id = TrackId(2)
-        first_track = Mock(spec=Track)
-        first_track.id = first_track_id
-        second_track = Mock(spec=Track)
-        second_track.id = second_track_id
-        track_repository = Mock(spec=TrackRepository)
-        track_repository.get_all.return_value = [first_track, second_track]
-
-        tracks_intersecting_sections = Mock(spec=TrackIdProvider)
-        tracks_intersecting_sections.get_ids.return_value = {}
-
-        tracks_not_intersecting_sections = TracksNotIntersectingSelection(
-            tracks_intersecting_sections, track_repository
-        )
-        track_ids = list(tracks_not_intersecting_sections.get_ids())
-
-        assert track_ids == [first_track_id, second_track_id]
-        track_repository.get_all.assert_called_once()
-        tracks_intersecting_sections.get_ids.assert_called_once()
-
-
-class TestTracksAssignedToSelectedFlows:
-    def test_get_ids(self) -> None:
-        first_flow_id = FlowId("North-South")
-        first_flow = Mock(spec=Flow)
-        first_flow.id = first_flow_id
-
-        second_flow_id = FlowId("North-West")
-        second_flow = Mock(spec=Flow)
-        second_flow.id = second_flow_id
-
-        selected_flows = Mock(spec=ObservableProperty)
-        selected_flows.get.return_value = [first_flow_id]
-        flow_state = Mock(spec=FlowState)
-        flow_state.selected_flows = selected_flows
-
-        first_assignment = RoadUserAssignment(1, first_flow, Mock(spec=EventPair))
-        second_assignment = RoadUserAssignment(2, second_flow, Mock(spec=EventPair))
-        assignments = Mock(spec=RoadUserAssignments)
-        assignments.as_list.return_value = [first_assignment, second_assignment]
-        assigner = Mock(spec=RoadUserAssigner)
-        assigner.assign.return_value = assignments
-
-        event = Mock(spec=Event)
-        event_repository = Mock(spec=EventRepository)
-        event_repository.get_all.return_value = [event]
-
-        flow_repository = Mock(spec=FlowRepository)
-        flow_repository.get_all.return_value = [first_flow, second_flow]
-
-        tracks_assigned_to_flow = TracksAssignedToSelectedFlows(
-            assigner, event_repository, flow_repository, flow_state
-        )
-        track_ids = list(tracks_assigned_to_flow.get_ids())
-
-        assert track_ids == [TrackId(1)]
-        event_repository.get_all.assert_called_once()
-        flow_repository.get_all.assert_called_once()
-        assert selected_flows.get.call_count == 2
-        assigner.assign.assert_called_once_with([event], [first_flow, second_flow])
-        assignments.as_list.assert_called_once()
-=======
-        repository.clear.assert_called_once()
->>>>>>> 40ea4b10
+        repository.clear.assert_called_once()